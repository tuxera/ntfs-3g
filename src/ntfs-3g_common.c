--- conflicted
+++ resolved
@@ -832,12 +832,8 @@
 	reparse = ntfs_get_reparse_point(ni);
 	if (reparse) {
 		tag = reparse->reparse_tag;
-<<<<<<< HEAD
-		for (plugin=ctx->plugins; plugin && !le32_eq(plugin->tag, tag);
-=======
-		seltag = tag & IO_REPARSE_PLUGIN_SELECT;
-		for (plugin=ctx->plugins; plugin && (plugin->tag != seltag);
->>>>>>> dd75ea74
+		seltag = le32_and(tag, IO_REPARSE_PLUGIN_SELECT);
+		for (plugin=ctx->plugins; plugin && !le32_eq(plugin->tag, seltag);
 						plugin = plugin->next) { }
 		if (plugin) {
 			ops = plugin->ops;
