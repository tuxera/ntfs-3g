/**
 * ntfsfallocate
 *
 * Copyright (c) 2013-2014 Jean-Pierre Andre
 *
 * This utility will allocate clusters to a specified attribute belonging
 * to a specified file or directory, to a specified length.
 *
 * WARNING : this can lead to configurations not supported by Windows
 * and Windows may crash (BSOD) when writing to preallocated clusters
 * which were not written to.
 *
 * This program is free software; you can redistribute it and/or modify
 * it under the terms of the GNU General Public License as published by
 * the Free Software Foundation; either version 2 of the License, or
 * (at your option) any later version.
 *
 * This program is distributed in the hope that it will be useful,
 * but WITHOUT ANY WARRANTY; without even the implied warranty of
 * MERCHANTABILITY or FITNESS FOR A PARTICULAR PURPOSE.  See the
 * GNU General Public License for more details.
 *
 * You should have received a copy of the GNU General Public License
 * along with this program (in the main directory of the Linux-NTFS source
 * in the file COPYING); if not, write to the Free Software Foundation,
 * Inc., 59 Temple Place, Suite 330, Boston, MA  02111-1307  USA
 */

#include "config.h"

#ifdef HAVE_STDLIB_H
#include <stdlib.h>
#endif
#ifdef HAVE_STDIO_H
#include <stdio.h>
#endif
#ifdef HAVE_UNISTD_H
#include <unistd.h>
#endif
#ifdef HAVE_STDARG_H
#include <stdarg.h>
#endif
#ifdef HAVE_STRING_H
#include <string.h>
#endif
#ifdef HAVE_ERRNO_H
#include <errno.h>
#endif
#ifdef HAVE_TIME_H
#include <time.h>
#endif
#ifdef HAVE_GETOPT_H
#include <getopt.h>
#else
extern char *optarg;
extern int optind;
#endif
#ifdef HAVE_LIMITS_H
#include <limits.h>
#endif

#ifndef LLONG_MAX
#define LLONG_MAX 9223372036854775807LL
#endif

#include "types.h"
#include "attrib.h"
#include "inode.h"
#include "layout.h"
#include "volume.h"
#include "logging.h"
#include "runlist.h"
#include "dir.h"
#include "bitmap.h"
#include "lcnalloc.h"
#include "utils.h"
#include "misc.h"

const char *EXEC_NAME = "ntfsfallocate";

char *dev_name;
const char *file_name;
le32 attr_type;
ntfschar *attr_name = NULL;
u32 attr_name_len;
s64 opt_alloc_offs;
s64 opt_alloc_len;

ATTR_DEF *attr_defs;

static struct {
				/* -h, print usage and exit. */
	int no_action;		/*     do not write to device, only display
				       what would be done. */
	int no_size_change;	/* -n, do not change the apparent size */
	int quiet;		/* -q, quiet execution. */
	int verbose;		/* -v, verbose execution, given twice, really
				       verbose execution (debug mode). */
	int force;		/* -f, force allocation. */
				/* -V, print version and exit. */
} opts;

static const struct option lopt[] = {
	{ "offset",	required_argument,	NULL, 'o' },
	{ "length",	required_argument,	NULL, 'l' },
	{ "force",	no_argument,		NULL, 'f' },
	{ "help",	no_argument,		NULL, 'h' },
	{ "no-action",	no_argument,		NULL, 'N' },
	{ "no-size-change",	no_argument,	NULL, 'n' },
	{ "quiet",	no_argument,		NULL, 'q' },
	{ "version",	no_argument,		NULL, 'V' },
	{ "verbose",	no_argument,		NULL, 'v' },
	{ NULL,		0,			NULL, 0   }
};

/**
 * err_exit - error output and terminate; ignores quiet (-q)
 *
 *	DO NOT USE when allocations are not in initial state
 */
__attribute__((noreturn))
__attribute__((format(printf, 2, 3)))
static void err_exit(ntfs_volume *vol, const char *fmt, ...)
{
	va_list ap;

	fprintf(stderr, "ERROR: ");
	va_start(ap, fmt);
	vfprintf(stderr, fmt, ap);
	va_end(ap);
	fprintf(stderr, "Aborting...\n");
	if (vol && ntfs_umount(vol, 0))
		fprintf(stderr, "Warning: Could not umount %s\n", dev_name);
	exit(1);
}

/**
 * copyright - print copyright statements
 */
static void copyright(void)
{
	fprintf(stderr, "Copyright (c) 2013-2014 Jean-Pierre Andre\n"
			"Allocate clusters to a specified attribute of "
			"a specified file.\n");
}

/**
 * license - print license statement
 */
static void license(void)
{
	fprintf(stderr, "%s", ntfs_gpl);
}

/**
 * usage - print a list of the parameters to the program
 */
__attribute__((noreturn))
static void usage(int ret)
{
	copyright();
	fprintf(stderr, "Usage: %s [options] -l length device file [attr-type "
			"[attr-name]]\n"
			"    If attr-type is not specified, 0x80 (i.e. $DATA) "
			"is assumed.\n"
			"    If attr-name is not specified, an unnamed "
			"attribute is assumed.\n"
			"    -f         Force execution despite errors\n"
			"    -n         Do not change the apparent size of file\n"
			"    -l length  Allocate length bytes\n"
			"    -o offset  Start allocating at offset\n"
			"    -v         Verbose execution\n"
			"    -vv        Very verbose execution\n"
			"    -V         Display version information\n"
			"    -h         Display this help\n", EXEC_NAME);
	fprintf(stderr, "%s%s", ntfs_bugs, ntfs_home);
	exit(ret);
}

/**
 * err_exit - error output, display usage and exit
 */
__attribute__((noreturn))
__attribute__((format(printf, 1, 2)))
static void err_usage(const char *fmt, ...)
{
	va_list ap;

	fprintf(stderr, "ERROR: ");
	va_start(ap, fmt);
	vfprintf(stderr, fmt, ap);
	va_end(ap);
	fprintf(stderr, "\n");
	usage(1);
}

/*
 *		Get a value option with a possible multiple suffix
 */

static s64 option_value(const char *arg)
{
	s64 ll;
	char *s;
	s64 fact;
	int count;
	BOOL err;

	err = FALSE;
	ll = strtoll(arg, &s, 0);
	if ((ll >= LLONG_MAX) && (errno == ERANGE))
		err_exit((ntfs_volume*)NULL, "Too big value : %s\n",arg);
	if (*s) {
		count = 0;
		switch (*s++) {
		case 'E' : count++;
		case 'P' : count++;
		case 'T' : count++;
		case 'G' : count++;
		case 'M' : count++;
		case 'K' : count++;
			switch (*s++) {
			case 'i' :
				fact = 1024;
				if (*s++ != 'B')
					err = TRUE;
				break;
			case 'B' :
				fact = 1000;
				break;
			case '\0' :
				fact = 1024;
				s--;
				break;
			default :
				err = TRUE;
				fact = 1;
				break;
			}
			if (*s)
				err = TRUE;
			break;
		default :
			err = TRUE;
			break;
		}
		if (err)
			err_exit((ntfs_volume*)NULL,
					"Invalid suffix in : %s\n",arg);
		else
			while (count-- > 0) {
				if (ll > LLONG_MAX/1024)
					err_exit((ntfs_volume*)NULL,
						"Too big value : %s\n",arg);
				ll *= fact;
			}
	}
	return (ll);
}


/**
 * parse_options
 */
static void parse_options(int argc, char *argv[])
{
	long long ll;
	char *s, *s2;
	int c;

	opt_alloc_len = 0;
	opt_alloc_offs = 0;
	if (argc && *argv)
		EXEC_NAME = *argv;
	fprintf(stderr, "%s v%s (libntfs-3g)\n", EXEC_NAME, VERSION);
	while ((c = getopt_long(argc, argv, "fh?no:qvVl:", lopt, NULL)) != EOF) {
		switch (c) {
		case 'f':
			opts.force = 1;
			break;
		case 'n':
			opts.no_size_change = 1;
			break;
		case 'N':		/* Not proposed as a short option */
			opts.no_action = 1;
			break;
		case 'q':
			opts.quiet = 1;
			ntfs_log_clear_levels(NTFS_LOG_LEVEL_QUIET);
			break;
		case 'v':
			opts.verbose++;
			ntfs_log_set_levels(NTFS_LOG_LEVEL_VERBOSE);
			break;
		case 'V':
			/* Version number already printed */
			license();
			exit(0);
		case 'l':
			ll = option_value(argv[optind - 1]);
			if ((ll <= 0)
			    || (ll >= LLONG_MAX && errno == ERANGE))
				err_usage("Invalid length : %s\n",
					argv[optind - 1]);
			opt_alloc_len = ll;
			break;
		case 'o':
			ll = option_value(argv[optind - 1]);
			if ((ll < 0)
			    || (ll >= LLONG_MAX && errno == ERANGE))
				err_usage("Invalid offset : %s\n",
					argv[optind - 1]);
			opt_alloc_offs = ll;
			break;
		case 'h':
			usage(0);
		case '?':
		default:
			usage(1);
		}
	}
	if (!opt_alloc_len) {
		err_usage("Missing allocation length\n");
	}

	ntfs_log_verbose("length = %lli = 0x%llx\n",
			(long long)opt_alloc_len, (long long)opt_alloc_len);
	ntfs_log_verbose("offset = %lli = 0x%llx\n",
			(long long)opt_alloc_offs, (long long)opt_alloc_offs);

	if (optind == argc)
		usage(1);

	if (opts.verbose > 1)
		ntfs_log_set_levels(NTFS_LOG_LEVEL_DEBUG | NTFS_LOG_LEVEL_TRACE |
			NTFS_LOG_LEVEL_VERBOSE | NTFS_LOG_LEVEL_QUIET);

	/* Get the device. */
	dev_name = argv[optind++];
	ntfs_log_verbose("device name = %s\n", dev_name);

	if (optind == argc)
		usage(1);

	/* Get the file name. */
	file_name = argv[optind++];
	ntfs_log_verbose("file name = \"%s\"\n", file_name);

	/* Get the attribute type, if specified. */
	if (optind == argc) {
		attr_type = AT_DATA;
		attr_name = AT_UNNAMED;
		attr_name_len = 0;
	} else {
		unsigned long ul;

		s = argv[optind++];
		ul = strtoul(s, &s2, 0);
		if (*s2 || !ul || (ul >= ULONG_MAX && errno == ERANGE))
			err_usage("Invalid attribute type %s: %s\n", s,
					strerror(errno));
		attr_type = cpu_to_le32(ul);

		/* Get the attribute name, if specified. */
		if (optind != argc) {
			s = argv[optind++];
			/* Convert the string to little endian Unicode. */
			attr_name_len = ntfs_mbstoucs(s, &attr_name);
			if ((int)attr_name_len < 0)
				err_usage("Invalid attribute name "
						"\"%s\": %s\n",
						s, strerror(errno));

			/* Keep hold of the original string. */
			s2 = s;

			s = argv[optind++];
			if (optind != argc)
				usage(1);
		} else {
			attr_name = AT_UNNAMED;
			attr_name_len = 0;
		}
	}
	ntfs_log_verbose("attribute type = 0x%lx\n",
					(unsigned long)le32_to_cpu(attr_type));
	if (attr_name == AT_UNNAMED)
		ntfs_log_verbose("attribute name = \"\" (UNNAMED)\n");
	else
		ntfs_log_verbose("attribute name = \"%s\" (length %u "
				"Unicode characters)\n", s2,
				(unsigned int)attr_name_len);
}

/*
 *		Save the initial runlist, to be restored on error
 */

static runlist_element *ntfs_save_rl(runlist_element *rl)
{
	runlist_element *save;
	int n;

	n = 0;
	save = (runlist_element*)NULL;
	if (rl) {
		while (rl[n].length)
			n++;
		save = (runlist_element*)malloc((n + 1)*sizeof(runlist_element));
		if (save) {
			memcpy(save, rl, (n + 1)*sizeof(runlist_element));
		}
	}
	return (save);
}

/*
 *		Free the common part of two runs
 */

static void free_common(ntfs_volume *vol, runlist_element *brl, s64 blth,
				runlist_element *grl, s64 glth)
{
	VCN begin_common;
	VCN end_common;

	begin_common = max(grl->vcn, brl->vcn);
	end_common = min(grl->vcn + glth, brl->vcn + blth);
	if (end_common > begin_common) {
		if (ntfs_bitmap_clear_run(vol->lcnbmp_na,
			brl->lcn + begin_common - brl->vcn,
					end_common - begin_common))
			ntfs_log_error("Failed to free %lld clusters "
				"from 0x%llx\n",
				(long long)end_common - begin_common,
				(long long)(brl->lcn + begin_common
							- brl->vcn));
	}
}

/*
 *		Restore the cluster allocations to initial state
 *
 *	If a new error occurs, only output a message
 */

static void ntfs_restore_rl(ntfs_attr *na, runlist_element *oldrl)
{
	runlist_element *brl; /* Pointer to bad runlist */
	runlist_element *grl; /* Pointer to good runlist */
	ntfs_volume *vol;

	vol = na->ni->vol;
		/* Examine allocated entries from the bad runlist */
	for (brl=na->rl; brl->length; brl++) {
		if (brl->lcn != LCN_HOLE) {
// TODO improve by examining both list in parallel
		/* Find the holes in the good runlist which overlap */
			for (grl=oldrl; grl->length
			   && (grl->vcn<=(brl->vcn+brl->length)); grl++) {
				if (grl->lcn == LCN_HOLE) {
					free_common(vol, brl, brl->length, grl,
						grl->length);
				}
			}
			/* Free allocations beyond the end of good runlist */
			if (grl && !grl->length
			    && ((brl->vcn + brl->length) > grl->vcn)) {
				free_common(vol, brl, brl->length, grl,
					brl->vcn + brl->length - grl->vcn);
			}
		}
	}
	free(na->rl);
	na->rl = oldrl;
	if (ntfs_attr_update_mapping_pairs(na, 0)) {
		ntfs_log_error("Failed to restore the original runlist\n");
	}
}

/*
 *		Zero newly allocated runs up to initialized_size
 */

static int ntfs_inner_zero(ntfs_attr *na, runlist_element *rl)
{
	ntfs_volume *vol;
	char *buf;
	runlist_element *zrl;
	s64 cofs;
	s64 pos;
	s64 zeroed;
	int err;

	err = 0;
	vol = na->ni->vol;
	buf = (char*)malloc(vol->cluster_size);
	if (buf) {
		memset(buf, 0, vol->cluster_size);
		zrl = rl;
		pos = zrl->vcn << vol->cluster_size_bits;
		while (zrl->length
	 	    && !err
	    	    && (pos < na->initialized_size)) {
			for (cofs=0; cofs<zrl->length && !err; cofs++) {
				zeroed = ntfs_pwrite(vol->dev,
					(rl->lcn + cofs)
						<< vol->cluster_size_bits,
					vol->cluster_size, buf);
				if (zeroed != vol->cluster_size) {
					ntfs_log_error("Failed to zero at "
						"offset %lld\n",
						(long long)pos);
					errno = EIO;
					err = -1;
				}
				pos += vol->cluster_size;
			}
			zrl++;
			pos = zrl->vcn << vol->cluster_size_bits;
		}
		free(buf);
	} else {
		ntfs_log_error("Failed to allocate memory\n");
		errno = ENOSPC;
		err = -1;
	}
	return (err);
}

/*
 *		Merge newly allocated runs into runlist
 */

static int ntfs_merge_allocation(ntfs_attr *na, runlist_element *rl,
				s64 size)
{
	ntfs_volume *vol;
	int err;

	err = 0;
	vol = na->ni->vol;
	/* Newly allocated clusters before initialized size need be zeroed */
	if ((rl->vcn << vol->cluster_size_bits) < na->initialized_size) {
		err = ntfs_inner_zero(na, rl);
	}
	if (!err) {
		if (!le16_andz(na->data_flags, ATTR_IS_SPARSE)) {
			na->compressed_size += size;
			if (na->compressed_size >= na->allocated_size) {
				na->data_flags = le16_and(na->data_flags, le16_not(ATTR_IS_SPARSE));
				if (na->compressed_size > na->allocated_size) {
					ntfs_log_error("File size error : "
						"apparent %lld, "
						"compressed %lld > "
						"allocated %lld",
						(long long)na->data_size,
						(long long)na->compressed_size,
						(long long)na->allocated_size);
					errno = EIO;
					err = -1;
				}
			}
		}
	}
	if (!err) {
		rl = ntfs_runlists_merge(na->rl, rl);
		if (!rl) {
			ntfs_log_error("Failed to merge the new allocation\n");
			err = -1;
		} else {
			na->rl = rl;
				/* Update the runlist */
			if (ntfs_attr_update_mapping_pairs(na, 0)) {
				ntfs_log_error(
					"Failed to update the runlist\n");
				err = -1;
			}
		}
	}
	return (err);
}

static int ntfs_inner_allocation(ntfs_attr *na, s64 alloc_offs, s64 alloc_len)
{
	ntfs_volume *vol;
	runlist_element *rl;
	runlist_element *prl;
	runlist_element *rlc;
	VCN from_vcn;
	VCN end_vcn;
	LCN lcn_seek_from;
	VCN from_hole;
	VCN end_hole;
	s64 need;
	int err;
	BOOL done;

	err = 0;
	vol = na->ni->vol;
		/* Find holes which overlap the requested allocation */
	from_vcn = alloc_offs >> vol->cluster_size_bits;
	end_vcn = (alloc_offs + alloc_len + vol->cluster_size - 1)
			>> vol->cluster_size_bits;
	do {
		done = FALSE;
		rl = na->rl;
		while (rl->length
		    && ((rl->lcn >= 0)
		    	|| ((rl->vcn + rl->length) <= from_vcn)
			|| (rl->vcn >= end_vcn)))
				rl++;
		if (!rl->length)
			done = TRUE;
		else {
			from_hole = max(from_vcn, rl->vcn);
			end_hole = min(end_vcn, rl->vcn + rl->length);
			need = end_hole - from_hole;
			lcn_seek_from = -1;
			if (rl->vcn) {
					/* Avoid fragmentation when possible */
				prl = rl;
				if ((--prl)->lcn >= 0) {
					lcn_seek_from = prl->lcn
						+ from_hole - prl->vcn;
				}
			}
			if (need <= 0) {
				ntfs_log_error("Wrong hole size %lld\n",
							(long long)need);
				errno = EIO;
				err = -1;
			} else {
				rlc = ntfs_cluster_alloc(vol, from_hole, need,
					 lcn_seek_from, DATA_ZONE);
				if (!rlc)
					err = -1;
				else
					err = ntfs_merge_allocation(na, rlc,
						need << vol->cluster_size_bits);
			}
		}
	} while (!err && !done);
	return (err);
}

static int ntfs_full_allocation(ntfs_attr *na, ntfs_attr_search_ctx *ctx,
				s64 alloc_offs, s64 alloc_len)
{
	ATTR_RECORD *attr;
	ntfs_inode *ni;
	s64 initialized_size;
	s64 data_size;
	int err;

	err = 0;
	initialized_size = na->initialized_size;
	data_size = na->data_size;

	if (na->allocated_size <= alloc_offs) {
		/*
		 * Request is fully beyond what was already allocated :
		 * only need to expand the attribute
		 */
		err = ntfs_attr_truncate(na, alloc_offs);
		if (!err)
			err = ntfs_attr_truncate_solid(na,
						alloc_offs + alloc_len);
	} else {
		/*
		 * Request overlaps what was already allocated :
		 * We may have to fill existing holes, and force zeroes
		 * into clusters which are visible.
		 */
		if ((alloc_offs + alloc_len) > na->allocated_size)
			err = ntfs_attr_truncate(na, alloc_offs + alloc_len);
		if (!err)
			err = ntfs_inner_allocation(na, alloc_offs, alloc_len);
	}
		/* Set the sizes, even after an error, to keep consistency */
	na->initialized_size = initialized_size;
		/* Restore the original apparent size if requested or error */
	if (err || opts.no_size_change
	    || ((alloc_offs + alloc_len) < data_size))
		na->data_size = data_size;
	else {
		/*
		 * "man 1 fallocate" does not define the new apparent size
		 * when size change is allowed (no --keep-size).
		 * Assuming the same as no FALLOC_FL_KEEP_SIZE in fallocate(2) :
		 * "the file size will be changed if offset + len is greater
		 * than the  file  size"
// TODO check the behavior of another file system
		 */
		na->data_size = alloc_offs + alloc_len;
	}

	if (!err) {
	/* Find the attribute, which may have been relocated for allocations */
		if (ntfs_attr_lookup(attr_type, attr_name, attr_name_len,
					CASE_SENSITIVE, 0, NULL, 0, ctx)) {
			err = -1;
			ntfs_log_error("Failed to locate the attribute\n");
		} else {
				/* Feed the sizes into the attribute */
			attr = ctx->attr;
			attr->data_size = cpu_to_sle64(na->data_size);
			attr->initialized_size
				= cpu_to_sle64(na->initialized_size);
			attr->allocated_size
<<<<<<< HEAD
				= cpu_to_le64(na->allocated_size);
			if (!le16_andz(na->data_flags, ATTR_IS_SPARSE))
=======
				= cpu_to_sle64(na->allocated_size);
			if (na->data_flags & ATTR_IS_SPARSE)
>>>>>>> e37258bf
				attr->compressed_size
					= cpu_to_sle64(na->compressed_size);
			/* Copy the unnamed data attribute sizes to inode */
			if (le32_eq(attr_type, AT_DATA) && !attr_name_len) {
				ni = na->ni;
				ni->data_size = na->data_size;
				if (!le16_andz(na->data_flags, ATTR_IS_SPARSE)) {
					ni->allocated_size
						= na->compressed_size;
					ni->flags = le32_or(ni->flags, FILE_ATTR_SPARSE_FILE);
				} else
					ni->allocated_size
						= na->allocated_size;
			}
		}
	}
	return (err);
}


/*
 *		Do the actual allocations
 */

static int ntfs_fallocate(ntfs_inode *ni, s64 alloc_offs, s64 alloc_len)
{
	s64 allocated_size;
	s64 data_size;
	ntfs_attr_search_ctx *ctx;
	ntfs_attr *na;
	runlist_element *oldrl;
	const char *errmess;
	int save_errno;
	int err;

	err = 0;
	/* Open the specified attribute. */
	na = ntfs_attr_open(ni, attr_type, attr_name, attr_name_len);
	if (!na) {
		ntfs_log_perror("Failed to open attribute 0x%lx: ",
				(unsigned long)le32_to_cpu(attr_type));
		err = -1;
	} else {
		errmess = (const char*)NULL;
		if (!le16_andz(na->data_flags, ATTR_IS_COMPRESSED)) {
			errmess= "Cannot fallocate a compressed file";
		}

		/* Locate the attribute record, needed for updating sizes */
		ctx = ntfs_attr_get_search_ctx(ni, NULL);
		if (!ctx) {
			errmess = "Failed to allocate a search context";
		}
		if (errmess) {
			ntfs_log_error("%s\n",errmess);
			err = -1;
		} else {
			/* Get and save the initial allocations */
			allocated_size = na->allocated_size;
			data_size = ni->data_size;
			err = ntfs_attr_map_whole_runlist(na);
			if (!err) {
				oldrl = ntfs_save_rl(na->rl);
				if (oldrl) {
					err = ntfs_full_allocation(na, ctx,
							alloc_offs, alloc_len);
					if (err) {
						save_errno = errno;
						ni->allocated_size
							= allocated_size;
						ni->data_size = data_size;
						ntfs_restore_rl(na, oldrl);
						errno = save_errno;
					} else {
						free(oldrl);
	/* Mark file name dirty, to update the sizes in directories */
						NInoFileNameSetDirty(ni);
						NInoSetDirty(ni);
					}
				} else
					err = -1;
			}
			ntfs_attr_put_search_ctx(ctx);
		}
		/* Close the attribute. */
		ntfs_attr_close(na);
	}
	return (err);
}

/**
 * main
 */
int main(int argc, char **argv)
{
	unsigned long mnt_flags, ul;
	int err;
	ntfs_inode *ni;
	ntfs_volume *vol;
#ifdef HAVE_WINDOWS_H
	char *unix_name;
#endif

	vol = (ntfs_volume*)NULL;
	ntfs_log_set_handler(ntfs_log_handler_outerr);

	/* Initialize opts to zero / required values. */
	memset(&opts, 0, sizeof(opts));

	/* Parse command line options. */
	parse_options(argc, argv);

	utils_set_locale();

	/* Make sure the file system is not mounted. */
	if (ntfs_check_if_mounted(dev_name, &mnt_flags))
		ntfs_log_perror("Failed to determine whether %s is mounted",
				dev_name);
	else if (mnt_flags & NTFS_MF_MOUNTED) {
		ntfs_log_error("%s is mounted.\n", dev_name);
		if (!opts.force)
			err_exit((ntfs_volume*)NULL, "Refusing to run!\n");
		fprintf(stderr, "ntfsfallocate forced anyway. Hope /etc/mtab "
				"is incorrect.\n");
	}

	/* Mount the device. */
	if (opts.no_action) {
		ntfs_log_quiet("Running in READ-ONLY mode!\n");
		ul = NTFS_MNT_RDONLY;
	} else
		if (opts.force)
			ul = NTFS_MNT_RECOVER;
		else
			ul = 0;
	vol = ntfs_mount(dev_name, ul);
	if (!vol)
		err_exit(vol, "Failed to mount %s: %s\n", dev_name,
			strerror(errno));

	if (!le16_andz(vol->flags, VOLUME_IS_DIRTY) && !opts.force)
		err_exit(vol, "Volume is dirty, please run chkdsk.\n");

	if (ntfs_volume_get_free_space(vol))
		err_exit(vol, "Failed to get free clusters %s: %s\n",
					dev_name, strerror(errno));

	/* Open the specified inode. */
#ifdef HAVE_WINDOWS_H
	unix_name = (char*)malloc(strlen(file_name) + 1);
	if (unix_name) {
		int i;
		for (i=0; file_name[i]; i++)
			if (file_name[i] == '\\')
				unix_name[i] = '/';
			else
				unix_name[i] = file_name[i];
		unix_name[i] = 0;
		ni = ntfs_pathname_to_inode(vol, NULL, unix_name);
		free(unix_name);
	} else
		ni = (ntfs_inode*)NULL;
#else
	ni = ntfs_pathname_to_inode(vol, NULL, file_name);
#endif
	if (!ni)
		err_exit(vol, "Failed to open file \"%s\": %s\n", file_name,
				strerror(errno));
	if (!opts.no_action)
		err = ntfs_fallocate(ni, opt_alloc_offs, opt_alloc_len);

	/* Close the inode. */
	if (ntfs_inode_close(ni)) {
		err = -1;
		err_exit(vol, "Failed to close inode \"%s\" : %s\n", file_name,
				strerror(errno));
	}

	/* Unmount the volume. */
	err = ntfs_umount(vol, 0);
	vol = (ntfs_volume*)NULL;
	if (err)
		ntfs_log_perror("Warning: Failed to umount %s", dev_name);

	/* Free the attribute name if it exists. */
	if (attr_name_len)
		ntfs_ucsfree(attr_name);

	ntfs_log_quiet("ntfsfallocate completed successfully. Have a nice day.\n");
	return 0;
}<|MERGE_RESOLUTION|>--- conflicted
+++ resolved
@@ -708,13 +708,8 @@
 			attr->initialized_size
 				= cpu_to_sle64(na->initialized_size);
 			attr->allocated_size
-<<<<<<< HEAD
-				= cpu_to_le64(na->allocated_size);
+				= cpu_to_sle64(na->allocated_size);
 			if (!le16_andz(na->data_flags, ATTR_IS_SPARSE))
-=======
-				= cpu_to_sle64(na->allocated_size);
-			if (na->data_flags & ATTR_IS_SPARSE)
->>>>>>> e37258bf
 				attr->compressed_size
 					= cpu_to_sle64(na->compressed_size);
 			/* Copy the unnamed data attribute sizes to inode */
