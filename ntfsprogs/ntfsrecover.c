/*
 *		Process log data from an NTFS partition
 *
 * Copyright (c) 2012-2016 Jean-Pierre Andre
 *
 *	This program examines the Windows log file of an ntfs partition
 *	and plays the committed transactions in order to restore the
 *	integrity of metadata.
 *
 *	It can also display the contents of the log file in human-readable
 *	text, either from a full partition or from the log file itself.
 *
 *
 *            History
 *
 *  Sep 2012
 *     - displayed textual logfile contents forward
 *
 *  Nov 2014
 *     - decoded multi-page log records
 *     - displayed textual logfile contents backward
 *
 *  Nov 2015
 *     - made a general cleaning and redesigned as an ntfsprogs
 *     - applied committed actions from logfile
 */

/*
 * This program is free software; you can redistribute it and/or modify
 * it under the terms of the GNU General Public License as published by
 * the Free Software Foundation; either version 2 of the License, or
 * (at your option) any later version.
 *
 * This program is distributed in the hope that it will be useful,
 * but WITHOUT ANY WARRANTY; without even the implied warranty of
 * MERCHANTABILITY or FITNESS FOR A PARTICULAR PURPOSE.  See the
 * GNU General Public License for more details.
 *
 * You should have received a copy of the GNU General Public License
 * along with this program (in the main directory of the NTFS-3G
 * distribution in the file COPYING); if not, write to the Free Software
 * Foundation, Inc., 59 Temple Place, Suite 330, Boston, MA  02111-1307  USA
 */

#define BASEBLKS 4 /* number of special blocks (always shown) */
#define RSTBLKS 2 /* number of restart blocks */
#define BUFFERCNT 64 /* number of block buffers - a power of 2 */
#define NTFSBLKLTH 512 /* usa block size */
#define SHOWATTRS 20 /* max attrs shown in a dump */
#define SHOWLISTS 10 /* max lcn or lsn shown in a list */
#define BLOCKBITS 9 /* This is only used to read the restart page */
#define MAXEXCEPTION 10 /* Max number of exceptions (option -x) */
#define MINRECSIZE 48 /* Minimal log record size */
#define MAXRECSIZE 65536 /* Maximal log record size (seen > 56000) */

#include "config.h"

#ifdef HAVE_STDLIB_H
#include <stdlib.h>
#endif
#ifdef HAVE_STDIO_H
#include <stdio.h>
#endif
#ifdef HAVE_UNISTD_H
#include <unistd.h>
#endif
#ifdef HAVE_FCNTL_H
#include <fcntl.h>
#endif
#ifdef HAVE_ERRNO_H
#include <errno.h>
#endif
#ifdef HAVE_STRING_H
#include <string.h>
#endif
#ifdef HAVE_GETOPT_H
#include <getopt.h>
#endif
#ifdef HAVE_MALLOC_H
#include <malloc.h>
#endif
#ifdef HAVE_TIME_H
#include <time.h>
#endif

#include "types.h"
#include "endians.h"
#include "support.h"
#include "layout.h"
#include "param.h"
#include "ntfstime.h"
#include "device_io.h"
#include "device.h"
#include "logging.h"
#include "runlist.h"
#include "mft.h"
#include "inode.h"
#include "attrib.h"
#include "bitmap.h"
#include "index.h"
#include "volume.h"
#include "unistr.h"
#include "mst.h"
#include "logfile.h"
#include "ntfsrecover.h"
#include "utils.h"
#include "misc.h"

typedef struct {
	ntfs_volume *vol;
	FILE *file;
	struct ACTION_RECORD *firstaction;
	struct ACTION_RECORD *lastaction;
} CONTEXT;

typedef enum { T_OK, T_ERR, T_DONE } TRISTATE;

RESTART_PAGE_HEADER log_header;
RESTART_AREA restart;
LOG_CLIENT_RECORD client;
u32 clustersz = 0;
int clusterbits;
u32 blocksz;
int blockbits;
u16 bytespersect;
u64 mftlcn;
u32 mftrecsz;
int mftrecbits;
u32 mftcnt; /* number of entries */
ntfs_inode *log_ni;
ntfs_attr *log_na; 
u64 logfilelcn;
u32 logfilesz; /* bytes */
u64 redos_met;
u64 committed_lsn;
u64 synced_lsn;
u64 latest_lsn;
u64 restart_lsn;
unsigned long firstblk; /* first block to dump (option -r) */
unsigned long lastblk;  /* last block to dump (option -r) */
u64 firstlcn; /* first block to dump (option -c) */
u64 lastlcn;  /* last block to dump (option -c) */
BOOL optb; /* show the log backward */
BOOL optc; /* restrict to cluster range */
BOOL optd; /* device argument present*/
BOOL opth; /* show help */
BOOL opti; /* show invalid (stale) records */
BOOL optf; /* show full log */
BOOL optk; /* kill fast restart */
BOOL optn; /* do not apply modifications */
BOOL optp; /* count of transaction sets to play */
BOOL optr; /* show a range of blocks */
int opts; /* sync the file system */
BOOL optt; /* show transactions */
BOOL optu; /* count of transaction sets to undo */
int optv; /* verbose */
int optV; /* version */
int optx[MAXEXCEPTION + 1];
struct ATTR **attrtable;
unsigned int actionnum;
unsigned int attrcount;
unsigned int playcount;
unsigned int playedactions; // change the name
unsigned int redocount;
unsigned int undocount;
struct BUFFER *buffer_table[BASEBLKS + BUFFERCNT];

static const le16 SDS[4] = {
	const_cpu_to_le16('$'), const_cpu_to_le16('S'),
	const_cpu_to_le16('D'), const_cpu_to_le16('S')
} ;

static const le16 I30[4] = {
	const_cpu_to_le16('$'), const_cpu_to_le16('I'),
	const_cpu_to_le16('3'), const_cpu_to_le16('0')
} ;

/*
 *		Byte address of a log block
 */

static s64 loclogblk(CONTEXT *ctx, unsigned int blk)
{
	s64 loc;
	LCN lcn;

	if (ctx->vol) {
		lcn = ntfs_attr_vcn_to_lcn(log_na,
				((s64)blk << blockbits) >> clusterbits);
		loc = lcn << clusterbits;
	} else {
		if (((s64)blk << blockbits) >= logfilesz)
			loc = -1;
		else
			loc = (logfilelcn << clusterbits)
				+ ((s64)blk << blockbits);
	}
	return (loc);
}

/*
 *		Deprotect a block
 *	Only to be used for log buffers
 *
 *	Returns 0 if block was found correct
 */

static int replaceusa(struct BUFFER *buffer, unsigned int lth)
{
	char *buf;
	RECORD_PAGE_HEADER *record;
	unsigned int j;
	BOOL err;
	unsigned int used;
	unsigned int xusa, nusa;

	err = FALSE;
			/* Restart blocks have no protection */
	if (buffer->num >= RSTBLKS) {
			/* Do not check beyond used sectors */
		record = &buffer->block.record;
		used = blocksz;
		xusa = le16_to_cpu(record->usa_ofs);
		nusa = le16_to_cpu(record->usa_count);
		if (xusa && nusa
		   && ((xusa + 1) < lth)
		   && ((nusa - 1)*NTFSBLKLTH == lth)) {
			buf = buffer->block.data;
			for (j=1; (j<nusa) && ((j-1)*NTFSBLKLTH<used); j++)
				if ((buf[xusa] == buf[j*NTFSBLKLTH - 2])
				   && (buf[xusa+1] == buf[j*NTFSBLKLTH - 1])) {
					buf[j*NTFSBLKLTH - 2] = buf[xusa + 2*j];
					buf[j*NTFSBLKLTH - 1] = buf[xusa + 2*j + 1];
				} else {
					printf("* Update sequence number %d does not match\n",j);
					err = TRUE;
				}
		}
	}
   return (err);
   }

/*
 *		Dynamically allocate an attribute key.
 *
 *	As the possible values for a key depend on the version, we
 *	cannot convert it to an index, so we make dichotomical searches
 */

struct ATTR *getattrentry(unsigned int key, unsigned int lth)
{
	struct ATTR *pa;
	struct ATTR **old;
	unsigned int low, mid, high;

	low = 0;
	if (attrcount) {
		high = attrcount;
		while ((low + 1) < high) {
			mid = (low + high) >> 1;
			if (key < attrtable[mid]->key)
				high = mid;
			else
				if (key > attrtable[mid]->key)
					low = mid;
				else {
					low = mid;
					high = mid + 1;
				}
		}
	}
	if ((low < attrcount) && (attrtable[low]->key == key)) {
		pa = attrtable[low];
		if (pa->namelen < lth) {
			pa = (struct ATTR*)realloc(pa,
					sizeof(struct ATTR) + lth);
			attrtable[low] = pa;
		}
	} else {
		mid = low + 1;
                if (!low && attrcount && (attrtable[0]->key > key))
                   mid = 0;
		pa = (struct ATTR*)malloc(sizeof(struct ATTR) + lth);
		if (pa) {
			if (attrcount++) {
				old = attrtable;
				attrtable = (struct ATTR**)realloc(attrtable,
					attrcount*sizeof(struct ATTR*));
				if (attrtable) {
					high = attrcount;
					while (--high > mid)
						attrtable[high]
							= attrtable[high - 1];
					attrtable[mid] = pa;
				} else
					attrtable = old;
			} else {
				attrtable = (struct ATTR**)
						malloc(sizeof(struct ATTR*));
				attrtable[0] = pa;
			}
		pa->key = key;
		pa->namelen = 0;
		pa->type = const_cpu_to_le32(0);
		pa->inode = 0;
		}
	}
	return (pa);
}

/*
 *		Read blocks in a circular buffer
 *
 *	returns NULL if block cannot be read or it is found bad
 *		otherwise returns the full unprotected block data
 */

static const struct BUFFER *read_buffer(CONTEXT *ctx, unsigned int num)
{
	struct BUFFER *buffer;
	BOOL got;

		/*
		 * The first four blocks are stored apart, to make
		 * sure pages 2 and 3 and the page which is logically
		 * before them can be accessed at the same time.
		 * Also, block 0 is smaller because it has to be read
		 * before the block size is known.
		 * Note : the last block is supposed to have an odd
		 * number, and cannot be overwritten by block 4 which
		 * follows logically.
		 */
	if (num < BASEBLKS)
		buffer = buffer_table[num + BUFFERCNT];
	else
		buffer = buffer_table[num & (BUFFERCNT - 1)];
	if (buffer && (buffer->size < blocksz)) {
		free(buffer);
		buffer = (struct BUFFER*)NULL;
	}
	if (!buffer) {
		buffer = (struct BUFFER*)
			malloc(sizeof(struct BUFFER) + blocksz);
		buffer->size = blocksz;
		buffer->num = num + 1; /* forced to being read */
		buffer->safe = FALSE;
		if (num < BASEBLKS)
			buffer_table[num + BUFFERCNT] = buffer;
		else
			buffer_table[num & (BUFFERCNT - 1)] = buffer;
	}
	if (buffer && (buffer->num != num)) {
		buffer->num = num;
		if (ctx->vol)
			got = (ntfs_attr_pread(log_na,(u64)num << blockbits,
                		blocksz, buffer->block.data) == blocksz);
		else
			got = !fseek(ctx->file, loclogblk(ctx, num), 0)
			    && (fread(buffer->block.data, blocksz,
						1, ctx->file) == 1);
		if (got) {
			char *data = buffer->block.data;
			buffer->headsz = sizeof(RECORD_PAGE_HEADER)
				+ ((2*getle16(data,6) - 1) | 7) + 1;
			buffer->safe = !replaceusa(buffer, blocksz);
		} else {
			buffer->safe = FALSE;
			fprintf(stderr,"** Could not read block %d\n", num);
		}
	}
	return (buffer && buffer->safe ? buffer : (const struct BUFFER*)NULL);
}

void hexdump(const char *buf, unsigned int lth)
{
	unsigned int i,j,k;

	for (i=0; i<lth; i+=16) {
		printf("%04x ",i);
		k = ((lth - i) < 16 ? lth : 16 + i);
		for (j=i; j<k; j++)
			printf((j & 3 ? "%02x" : " %02x"),buf[j] & 255);
		printf("%*c",(152 - 9*(j - i))/4,' ');
		for (j=i; j<k; j++)
			if ((buf[j] > 0x20) && (buf[j] < 0x7f))
				printf("%c",buf[j]);
			else
				printf(".");
		printf("\n");
	}
}

/*
 *	       Display a date
 */

static void showdate(const char *text, le64 lestamp)
{
	time_t utime;
	struct tm *ptm;
	s64 stamp;
	const char *months[]
		= { "Jan", "Feb", "Mar", "Apr", "May", "Jun",
		    "Jul", "Aug", "Sep", "Oct", "Nov", "Dec" } ;

	stamp = le64_to_cpu(lestamp);
	if ((stamp < ((2147000000 + 134774*86400LL)*10000000LL))
	    && (stamp > ((-2147000000 + 134774*86400LL)*10000000LL))) {
				/* date within traditional Unix limits */
		utime = stamp/10000000 - 134774*86400LL;
		ptm = gmtime(&utime);
		printf("%s %02d %3s %4d %2d:%02d:%02d UTC\n",
			text,
			ptm->tm_mday,months[ptm->tm_mon],ptm->tm_year+1900,
			ptm->tm_hour,ptm->tm_min,ptm->tm_sec);
	} else {
		u32 days;
		unsigned int year;
		int mon;
		int cnt;

		days = stamp/(86400*10000000LL);
		year = 1601;
					/* periods of 400 years */
		cnt = days/146097;
		days -= 146097*cnt;
		year += 400*cnt;
					/* periods of 100 years */
		cnt = (3*days + 3)/109573;
		days -= 36524*cnt;
		year += 100*cnt;
					/* periods of 4 years */
		cnt = days/1461;
		days -= 1461L*cnt;
		year += 4*cnt;
					/* periods of a single year */
		cnt = (3*days + 3)/1096;
		days -= 365*cnt;
		year += cnt;

		if ((!(year % 100) ? (year % 400) : (year % 4))
		    && (days > 58)) days++;
		if (days > 59) {
			mon = (5*days + 161)/153;
			days -= (153*mon - 162)/5;
		} else {
			mon = days/31 + 1;
			days -= 31*(mon - 1) - 1;
		}
if (mon > 12)
{
printf("** Bad day stamp %lld days %lu mon %d year %u\n",
(long long)stamp,(unsigned long)days,mon,year);
}
		printf("%s %02u %3s %4u\n",text,
			(unsigned int)days,months[mon-1],(unsigned int)year);
	}
}

void showname(const char *prefix, const char *name, int cnt)
{
	const le16 *n;
	int i;
	int c;

	printf("%s",prefix);
	n = (const le16*)name;
	for (i=0; (i<cnt) && !le16_cmpz(n[i]); i++) {
		c = le16_to_cpu(n[i]);
		if (c < 0x20)
			printf(".");
		else
			if (c < 0x80)
				printf("%c",c);
			else
				if (c < 0x800)
					printf("%c%c",
						(c >> 6) + 0xc0,
						(c & 63) + 0x80);
				else
					printf("%c%c%c",
						(c >> 12) + 0xe0,
						((c >> 6) & 63) + 0x80,
						(c & 63) + 0x80);
	}
	printf("\n");
}

static const char *commitment(u64 lsn)
{
	const char *commit;
	s64 diff;

	/* Computations assume lsn could wraparound, they probably never do */
	diff = lsn - synced_lsn;
	if (diff <= 0)
		commit = "synced";
	else {
		diff = lsn - committed_lsn;
		if (diff <= 0)
			commit = "committed";
		else {
			/* may find lsn from older session */
			diff = lsn - latest_lsn;
			if (diff <= 0)
				commit = "*uncommitted*";
			else
				commit = "*stale*";
		}
	}
	return (commit);
}

const char *actionname(int op)
{
	static char buffer[24];
	const char *p;

	switch (op) {
	case Noop :
		p = "Noop";
		break;
	case CompensationlogRecord :
		p = "CompensationlogRecord";
		break;
	case InitializeFileRecordSegment :
		p = "InitializeFileRecordSegment";
		break;
	case DeallocateFileRecordSegment :
		p = "DeallocateFileRecordSegment";
		break;
	case WriteEndofFileRecordSegment :
		p = "WriteEndofFileRecordSegment";
		break;
	case CreateAttribute :
		p = "CreateAttribute";
		break;
	case DeleteAttribute :
		p = "DeleteAttribute";
		break;
	case UpdateResidentValue :
		p = "UpdateResidentValue";
		break;
	case UpdateNonResidentValue :
		p = "UpdateNonResidentValue";
		break;
	case UpdateMappingPairs :
		p = "UpdateMappingPairs";
		break;
	case DeleteDirtyClusters :
		p = "DeleteDirtyClusters";
		break;
	case SetNewAttributeSizes :
		p = "SetNewAttributeSizes";
		break;
	case AddIndexEntryRoot :
		p = "AddIndexEntryRoot";
		break;
	case DeleteIndexEntryRoot :
		p = "DeleteIndexEntryRoot";
		break;
	case AddIndexEntryAllocation :
		p = "AddIndexEntryAllocation";
		break;
	case DeleteIndexEntryAllocation :
		p = "DeleteIndexEntryAllocation";
		break;
	case WriteEndOfIndexBuffer :
		p = "WriteEndOfIndexBuffer";
		break;
	case SetIndexEntryVcnRoot :
		p = "SetIndexEntryVcnRoot";
		break;
	case SetIndexEntryVcnAllocation :
		p = "SetIndexEntryVcnAllocation";
		break;
	case UpdateFileNameRoot :
		p = "UpdateFileNameRoot";
		break;
	case UpdateFileNameAllocation :
		p = "UpdateFileNameAllocation";
		break;
	case SetBitsInNonResidentBitMap :
		p = "SetBitsInNonResidentBitMap";
		break;
	case ClearBitsInNonResidentBitMap :
		p = "ClearBitsInNonResidentBitMap";
		break;
	case HotFix :
		p = "HotFix";
		break;
	case EndTopLevelAction :
		p = "EndTopLevelAction";
		break;
	case PrepareTransaction :
		p = "PrepareTransaction";
		break;
	case CommitTransaction :
		p = "CommitTransaction";
		break;
	case ForgetTransaction :
		p = "ForgetTransaction";
		break;
	case OpenNonResidentAttribute :
		p = "OpenNonResidentAttribute";
		break;
	case OpenAttributeTableDump :
		p = "OpenAttributeTableDump";
		break;
	case AttributeNamesDump :
		p = "AttributeNamesDump";
		break;
	case DirtyPageTableDump :
		p = "DirtyPageTableDump";
		break;
	case TransactionTableDump :
		p = "TransactionTableDump";
		break;
	case UpdateRecordDataRoot :
		p = "UpdateRecordDataRoot";
		break;
	case UpdateRecordDataAllocation :
		p = "UpdateRecordDataAllocation";
		break;
	case Win10Action35 :
		p = "Win10Action35";
		break;
	case Win10Action36 :
		p = "Win10Action36";
		break;
	case Win10Action37 :
		p = "Win10Action37";
		break;
	default  :
		sprintf(buffer,"*Unknown-Action-%d*",op);
		p = buffer;
		break;
	}
	return (p);
}

static const char *attrname(unsigned int key)
{
	static char name[256];
	const char *p;
	struct ATTR *pa;
	unsigned int i;

	if ((key <= 65535) && !(key & 3)) {
		pa = getattrentry(key,0);
		if (pa) {
			if (!pa->namelen)
				p = "Unnamed";
			else {
				p = name;
					/* Assume ascii for now */
				for (i=0; 2*i<pa->namelen; i++)
					name[i] = le16_to_cpu(pa->name[i]);
				name[i] = 0;
			}
		} else
			p = "Undefined";
	} else
		p = "Invalid";
	return (p);
}

int fixnamelen(const char *name, int len)
{
	int i;

	i = 0;
	while ((i < len) && (name[i] || name[i + 1]))
		i += 2;
	return (i);
}

const char *mftattrname(ATTR_TYPES attr)
{
	static char badattr[24];
	const char *p;

	/* switch (attr) { */
	if (le32_eq(attr, AT_STANDARD_INFORMATION)) {
		p = "Standard-Information";
	}
	else if (le32_eq(attr, AT_ATTRIBUTE_LIST)) {
		p = "Attribute-List";
	}
	else if (le32_eq(attr, AT_FILE_NAME)) {
		p = "Name";
	}
	else if (le32_eq(attr, AT_OBJECT_ID)) {
		p = "Volume-Version";
	}
	else if (le32_eq(attr, AT_SECURITY_DESCRIPTOR)) {
		p = "Security-Descriptor";
	}
	else if (le32_eq(attr, AT_VOLUME_NAME)) {
		p = "Volume-Name";
	}
	else if (le32_eq(attr, AT_VOLUME_INFORMATION)) {
		p = "Volume-Information";
	}
	else if (le32_eq(attr, AT_DATA)) {
		p = "Data";
	}
	else if (le32_eq(attr, AT_INDEX_ROOT)) {
		p = "Index-Root";
	}
	else if (le32_eq(attr, AT_INDEX_ALLOCATION)) {
		p = "Index-Allocation";
	}
	else if (le32_eq(attr, AT_BITMAP)) {
		p = "Bitmap";
	}
	else if (le32_eq(attr, AT_REPARSE_POINT)) {
		p = "Reparse-Point";
	}
	else if (le32_eq(attr, AT_EA_INFORMATION)) {
		p = "EA-Information";
	}
	else if (le32_eq(attr, AT_EA)) {
		p = "EA";
	}
	else if (le32_eq(attr, AT_PROPERTY_SET)) {
		p = "Property-Set";
	}
	else if (le32_eq(attr, AT_LOGGED_UTILITY_STREAM)) {
		p = "Logged-Utility-Stream";
	}
	else if (le32_eq(attr, AT_END)) {
		p = "End";
	}
	else {
		sprintf(badattr, "*0x%x-Unknown*", le32_to_cpu(attr));
		p = badattr;
		/* break; */
	}
	return (p);
}

static void showattribute(const char *prefix, const struct ATTR *pa)
{
	if (pa) {
		if (!le32_cmpz(pa->type)) {
			printf("%sattr 0x%x : inode %lld type %s",
				prefix, pa->key, (long long)pa->inode,
				mftattrname(pa->type));
			if (pa->namelen)
				showname(" name ",(const char*)pa->name,
					pa->namelen/2);
			else
				printf("\n");
		} else {
			if (pa->namelen) {
				printf("%sattr 0x%x : type Unknown",
						prefix, pa->key);
				showname(" name ",(const char*)pa->name,
						pa->namelen/2);
			} else
				printf("%s(definition of attr 0x%x not met)\n",
						prefix, pa->key);
		}
	}
}

/*
 *		Determine if an action acts on the MFT
 */

static BOOL acts_on_mft(int op)
{
	BOOL onmft;

			/* A few actions may have to be added to the list */
	switch (op) {
	case InitializeFileRecordSegment :
	case DeallocateFileRecordSegment :
	case CreateAttribute :
	case DeleteAttribute :
	case UpdateResidentValue :
	case UpdateMappingPairs :
	case SetNewAttributeSizes :
	case AddIndexEntryRoot :
	case DeleteIndexEntryRoot :
	case UpdateFileNameRoot :
	case WriteEndofFileRecordSegment :
	case Win10Action37 :
		onmft = TRUE;
		break;
	default :
		onmft = FALSE;
		break;
	}
	return (onmft);
}

u32 get_undo_offset(const LOG_RECORD *logr)
{
	u32 offset;

	if (!le16_cmpz(logr->lcns_to_follow))
		offset = 0x30 + le16_to_cpu(logr->undo_offset);
	else
		offset = 0x28 + le16_to_cpu(logr->undo_offset);
	return (offset);
}

u32 get_redo_offset(const LOG_RECORD *logr)
{
	u32 offset;

	if (!le16_cmpz(logr->lcns_to_follow))
		offset = 0x30 + le16_to_cpu(logr->redo_offset);
	else
		offset = 0x28 + le16_to_cpu(logr->redo_offset);
	return (offset);
}

u32 get_extra_offset(const LOG_RECORD *logr)
{
	u32 uoffset;
	u32 roffset;

	roffset = get_redo_offset(logr)
				+ le16_to_cpu(logr->redo_length);
	uoffset = get_undo_offset(logr)
				+ le16_to_cpu(logr->undo_length);
	return ((((uoffset > roffset ? uoffset : roffset) - 1) | 7) + 1);
}

static BOOL likelyop(const LOG_RECORD *logr)
{
	BOOL likely;

	switch (logr->record_type) {
	case LOG_STANDARD : /* standard record */
	     /* Operations in range 0..LastAction-1, can be both null */
		likely = ((unsigned int)le16_to_cpu(logr->redo_operation)
						< LastAction)
		    && ((unsigned int)le16_to_cpu(logr->undo_operation)
						< LastAction)
	     /* Offsets aligned to 8 bytes */
		    && !(le16_to_cpu(logr->redo_offset) & 7)
		    && !(le16_to_cpu(logr->undo_offset) & 7)
	     /* transaction id must not be null */
		    && !le32_cmpz(logr->transaction_id)
	     /* client data length aligned to 8 bytes */
		    && !(le32_to_cpu(logr->client_data_length) & 7)
	     /* client data length less than 64K (131K ?) */
		    && (le32_to_cpu(logr->client_data_length) < MAXRECSIZE)
	     /* if there is redo data, offset must be >= 0x28 */
		    && (!le16_to_cpu(logr->redo_length)
		       || ((unsigned int)le16_to_cpu(logr->redo_offset) >= 0x28))
	     /* if there is undo data, offset must be >= 0x28 */
		    && (!le16_to_cpu(logr->undo_length)
		       || ((unsigned int)le16_to_cpu(logr->undo_offset) >= 0x28));
	     /* undo data and redo data should be contiguous when both present */
		if (likely && !le16_cmpz(logr->redo_length) && !le16_cmpz(logr->undo_length)) {
	     /* undo and redo data may be the same when both present and same size */
			if (le16_eq(logr->undo_offset, logr->redo_offset)) {
				if (!le16_eq(logr->redo_length, logr->undo_length))
					likely = FALSE;
			} else {
				if (le16_to_cpu(logr->redo_offset)
					< le16_to_cpu(logr->undo_offset)) {
			/* undo expected just after redo */
					if ((((le16_to_cpu(logr->redo_offset)
					    + le16_to_cpu(logr->redo_length)
					    - 1) | 7) + 1)
					    != le16_to_cpu(logr->undo_offset))
						likely = FALSE;
				} else {
			/* redo expected just after undo */
					if ((((le16_to_cpu(logr->undo_offset)
					    + le16_to_cpu(logr->undo_length)
					    - 1) | 7) + 1)
					    != le16_to_cpu(logr->redo_offset))
						likely = FALSE;
				}
			}
		}
		break;
	case LOG_CHECKPOINT : /* check-point */
	     /*
	      * undo and redo operations are null
	      * or CompensationlogRecord with no data
	      */
		likely = (le16_cmpz(logr->redo_operation)
			|| (le16_eq(logr->redo_operation, const_cpu_to_le16(1))
			    && le16_cmpz(logr->redo_length)))
		    && (le16_cmpz(logr->undo_operation)
			|| (le16_eq(logr->undo_operation, const_cpu_to_le16(1))
			    && le16_cmpz(logr->undo_length)))
	     /* transaction id must be null */
		    && le32_cmpz(logr->transaction_id)
	     /* client_data_length is 0x68 or 0x70 (Vista and subsequent) */
		    && ((le32_to_cpu(logr->client_data_length) == 0x68)
			|| (le32_to_cpu(logr->client_data_length) == 0x70));
		break;
	default :
		likely = FALSE;
		break;
	}
	return (likely);
}

/*
 *		Search for a likely record in a block
 *
 *	Must not be used when syncing.
 *
 *	Returns 0 when not found
 */

static u16 searchlikely(const struct BUFFER *buf)
{
	const LOG_RECORD *logr;
	const char *data;
	u16 k;

	if (opts)
		printf("** Error : searchlikely() used for syncing\n");
        data = buf->block.data;
   	k = buf->headsz;
	logr = (const LOG_RECORD*)&data[k];
	if (!likelyop(logr)) {
		do {
			k += 8;
			logr = (const LOG_RECORD*)&data[k];
		} while ((k <= (blocksz - LOG_RECORD_HEAD_SZ))
		    && !likelyop(logr));
		if (k > (blocksz - LOG_RECORD_HEAD_SZ))
			k = 0;
	}
	return (k);
}

/*
 *	From a previous block, determine the location of first record
 *
 *	The previous block must have the beginning of an overlapping
 *	record, and the current block must have the beginning of next
 *	record (which can overlap on next blocks).
 *	The argument "skipped" is the number of blocks in-between.
 *
 *	Note : the overlapping record from previous block does not reach
 *	the current block when it ends near the end of the last skipped block.
 *
 *	Returns 0 if some bad condition is found
 *	Returns near blocksz when there is no beginning of record in
 *		the current block
 */

static u16 firstrecord(int skipped, const struct BUFFER *buf,
		   const struct BUFFER *prevbuf)
{
	const RECORD_PAGE_HEADER *rph;
	const RECORD_PAGE_HEADER *prevrph;
	const LOG_RECORD *logr;
	const char *data;
	const char *prevdata;
	u16 k;
	u16 blkheadsz;
	s32 size;

	rph = &buf->block.record;
	data = buf->block.data;
	if (prevbuf) {
		prevrph = &prevbuf->block.record;
		prevdata = prevbuf->block.data;
		blkheadsz = prevbuf->headsz;
		/* From previous page, determine where the current one starts */
		k = le16_to_cpu(prevrph->next_record_offset);
		/* a null value means there is no full record in next block */
		if (!k)
			k = blkheadsz;
	} else
		k = 0;
		/* Minimal size is apparently 48 : offset of redo_operation */
	if (k && ((blocksz - k) >= LOG_RECORD_HEAD_SZ)) {
<<<<<<< HEAD
		logr = (const struct LOG_RECORD*)&prevdata[k];
		if (le32_cmpz(logr->client_data_length)) {
=======
		logr = (const LOG_RECORD*)&prevdata[k];
		if (!logr->client_data_length) {
>>>>>>> 0595f888
			/*
			 * Sometimes the end of record is free space.
			 * This apparently means reaching the end of
			 * a previous session, and must be considered
			 * as an error.
			 * We however tolerate this, unless syncing
			 * is requested.
			 */
			printf("* Reaching free space at end of block %d\n",
					(int)prevbuf->num);
			/* As a consequence, there cannot be skipped blocks */
			if (skipped) {
				printf("*** Inconsistency : blocks skipped after free space\n");
				k = 0; /* error returned */
			}
			if (opts)
				k = 0;
			else {
				k = searchlikely(buf);
				printf("* Skipping over free space\n");
			}
		} else {
			size = le32_to_cpu(logr->client_data_length)
					+ LOG_RECORD_HEAD_SZ;
			if ((size < MINRECSIZE) || (size > MAXRECSIZE)) {
				printf("** Bad record size %ld in block %ld"
					" offset 0x%x\n",
					(long)size,(long)prevbuf->num,(int)k);
				k = blkheadsz;
			} else {
				if ((int)(blocksz - k) >= size)
					printf("*** Inconsistency : the final"
						" record does not overlap\n");
				k += size - (blocksz - blkheadsz)*(skipped + 1);
			}
			if ((k <= blkheadsz)
			    && (k > (blkheadsz - LOG_RECORD_HEAD_SZ))) {
			/* There were not enough space in the last skipped block */
				k = blkheadsz;
			} else {
				if (optv
				    && ((blocksz - k) < LOG_RECORD_HEAD_SZ)) {
					/* Not an error : just no space */
					printf("No minimal record space\n");
				}
				if (optv >= 2)
					printf("Overlapping record from block %d,"
						" starting at offset 0x%x\n",
						(int)prevbuf->num,(int)k);
			}
		}
	} else {
		k = buf->headsz;
		if (optv >= 2) {
			if (prevbuf)
				printf("No minimal record from block %d,"
					" starting at offset 0x%x\n",
					(int)prevbuf->num, (int)k);
			else
				printf("No block before %d,"
					" starting at offset 0x%x\n",
					(int)buf->num, (int)k);
		}
	}
		/*
		 * In a wraparound situation, there is frequently no
		 * match... because there were no wraparound.
		 * Return an error if syncing is requested, otherwise
		 * try to find a starting record.
		 */
	if (k && prevbuf && (prevbuf->num > buf->num)) {
		logr = (const LOG_RECORD*)&data[k];
			/* Accept reaching the end with no record beginning */
		if ((k != le16_to_cpu(rph->next_record_offset))
		    && !likelyop(logr)) {
			if (opts) {
				k = 0;
				printf("** Could not wraparound\n");
			} else {
				k = searchlikely(buf);
				printf("* Skipping over bad wraparound\n");
			}
		}
	}
	return (k);
}

/*
 *		Find the block which defines the first record in current one
 *
 *	Either the wanted block has the beginning of a record overlapping
 *	on current one, or it ends in such as there is no space for an
 *	overlapping one.
 *
 *	Returns 0 if the previous block cannot be determined.
 */

static const struct BUFFER *findprevious(CONTEXT *ctx, const struct BUFFER *buf)
{
	const struct BUFFER *prevbuf;
	const struct BUFFER *savebuf;
	const RECORD_PAGE_HEADER *rph;
	int skipped;
	int prevblk;
	BOOL prevmiddle;
	BOOL error;
	u16 endoff;

	error = FALSE;
	prevblk = buf->num;
	savebuf = (struct BUFFER*)NULL;
	skipped = 0;
	do {
		prevmiddle = FALSE;
		if (prevblk > BASEBLKS)
			prevblk--;
		else
			if (prevblk == BASEBLKS)
				prevblk = (logfilesz >> blockbits) - 1;
			else {
				rph = &buf->block.record;
				prevblk = (sle64_to_cpu(rph->copy.file_offset)
							>> blockbits) - 1;
				/*
				 * If an initial block leads to block 4, it
				 * can mean the last block or no previous
				 * block at all. Using the last block is safer,
				 * its lsn will indicate whether it is stale.
				 */
				if (prevblk < BASEBLKS)
					prevblk = (logfilesz >> blockbits) - 1;
			}
		/* No previous block if the log only consists of block 2 or 3 */
		if (prevblk < BASEBLKS) {
			prevbuf = (struct BUFFER*)NULL;
			error = TRUE; /* not a real error */
		} else {
			prevbuf = read_buffer(ctx, prevblk);
			if (prevbuf) {
				rph = &prevbuf->block.record;
				prevmiddle = le32_andz(rph->flags,
						const_cpu_to_le32(1))
					|| le16_cmpz(rph->next_record_offset);
				if (prevmiddle) {
					savebuf = prevbuf;
					skipped++;
				}
			} else {
				error = TRUE;
				printf("** Could not read block %d\n",
								(int)prevblk);
			}
		}
	} while (prevmiddle && !error);

	if (!prevmiddle && !error && skipped) {
	 /* No luck if there is not enough space in this record */
		rph = &prevbuf->block.record;
		endoff = le16_to_cpu(rph->next_record_offset);
		if (endoff > (blocksz - LOG_RECORD_HEAD_SZ)) {
			prevbuf = savebuf;
		}
	}
	return (error ? (struct BUFFER*)NULL : prevbuf);
}

void copy_attribute(struct ATTR *pa, const char *buf, int length)
{
	const ATTR_NEW *panew;
	ATTR_OLD old_aligned;

	if (pa) {
		switch (length) {
		case sizeof(ATTR_NEW) :
			panew = (const ATTR_NEW*)buf;
			pa->type = panew->type;
			pa->lsn = sle64_to_cpu(panew->lsn);
			pa->inode = MREF(le64_to_cpu(panew->inode));
			break;
		case sizeof(ATTR_OLD) :
				/* Badly aligned, first realign */
			memcpy(&old_aligned,buf,sizeof(old_aligned));
			pa->type = old_aligned.type;
			pa->lsn = sle64_to_cpu(old_aligned.lsn);
			pa->inode = MREF(le64_to_cpu(old_aligned.inode));
			break;
		default :
			printf("** Unexpected attribute format, length %d\n",
					length);
		}
	}
}

static int refresh_attributes(const struct ACTION_RECORD *firstaction)
{
	const struct ACTION_RECORD *action;
	const LOG_RECORD *logr;
	struct ATTR *pa;
	const char *buf;
	u32 extra;
	u32 length;
	u32 len;
	u32 key;
	u32 x;
	u32 i;
	u32 step;
	u32 used;

	for (action=firstaction; action; action=action->next) {
		logr = &action->record;
		buf = ((const char*)logr) + get_redo_offset(logr);
		length = le16_to_cpu(logr->redo_length);
		switch (le16_to_cpu(action->record.redo_operation)) {
		case OpenNonResidentAttribute :
			extra = get_extra_offset(logr)
						- get_redo_offset(logr);
			if (!le16_cmpz(logr->undo_length)) {
				len = le32_to_cpu(logr->client_data_length)
					+ LOG_RECORD_HEAD_SZ
					- get_extra_offset(logr);
				/* this gives a length aligned modulo 8 */
				len = fixnamelen(&buf[extra], len);
			} else
				len = 0;
			pa = getattrentry(le16_to_cpu(logr->target_attribute),
						len);
			if (pa) {
				copy_attribute(pa, buf, length);
				pa->namelen = len;
				if (len) {
					memcpy(pa->name,&buf[extra],len);
				}
			}
			break;
		case OpenAttributeTableDump :
			i = 24;
			step = getle16(buf, 8);
			used = getle16(buf, 12);
	    		/*
			 * Changed from Win10, formerly we got step = 44.
			 * The record layout has also changed
			 */
			for (x=0; (x<used) && (i<length); i+=step, x++) {
				pa = getattrentry(i,0);
				if (pa) {
					copy_attribute(pa, buf + i, step);
				}
			}
			break;
		case AttributeNamesDump :
			i = 8;
			if (i < length) {
				x = 0;
				do {
					len = getle16(buf, i + 2);
					key = getle16(buf, i);
					if (len > 510) {
						printf("** Error : bad"
							" attribute name"
							" length %d\n",
							len);
						key = 0;
					}
					if (key) { /* Apparently, may have to stop before reaching the end */
						pa = getattrentry(key,len);
						if (pa) {
							pa->namelen = len;
							memcpy(pa->name,
								&buf[i+4],len);
						}
						i += len + 6;
						x++;
					}
				} while (key && (i < length));
			}
			break;
		default :
			break;
		}
	}
	return (0);
}

/*
 *              Display a fixup
 */

static void fixup(CONTEXT *ctx, const LOG_RECORD *logr, const char *buf,
				BOOL redo)
{
	struct ATTR *pa;
	int action;
	int attr;
	int offs;
	s32 length;
	int extra;
	s32 i;
	int p;
	s32 base;
	u16 firstpos; /* position of first mft attribute */
	le32 v;
	ATTR_TYPES mftattr;
	le64 w;
	le64 inode;
	le64 size;
	int lth;
	int len;

	attr = le16_to_cpu(logr->target_attribute);
	offs = le16_to_cpu(logr->attribute_offset);
	if (redo) {
		action = le16_to_cpu(logr->redo_operation);
		length = le16_to_cpu(logr->redo_length);
	} else {
		action = le16_to_cpu(logr->undo_operation);
		length = le16_to_cpu(logr->undo_length);
	}
	if (redo)
		printf("redo fixup %dR %s attr 0x%x offs 0x%x\n",
			actionnum, actionname(action), attr, offs);
	else
		printf("undo fixup %dU %s attr 0x%x offs 0x%x\n",
			actionnum, actionname(action), attr, offs);
	switch (action) {
	case InitializeFileRecordSegment : /* 2 */
			/*
			 * When this is a redo (with a NoOp undo), the
			 *   full MFT record is logged.
			 * When this is an undo (with DeallocateFileRecordSegment redo),
			 *   only the header of the MFT record is logged.
			 */
		if (!ctx->vol && !mftrecsz && (length > 8)) {
			/* mftrecsz can be determined from usa_count */
			mftrecsz = (getle16(buf,6) - 1)*512;
			mftrecbits = 1;
			while ((u32)(1 << mftrecbits) < mftrecsz)
				mftrecbits++;
		}
		printf("   new base MFT record, attr 0x%x (%s)\n",attr,attrname(attr));
		printf("   inode      %lld\n",
				(((long long)le64_to_cpu(logr->target_vcn)
					<< clusterbits)
				+ (le16_to_cpu(logr->cluster_index) << 9))
					>> mftrecbits);
		if (length >= 18)
			printf("   seq number 0x%04x\n",(int)getle16(buf, 16));
		if (length >= 20)
			printf("   link count %d\n",(int)getle16(buf, 18));
		if (length >= 24) {
			u16 flags;

			flags = getle16(buf, 22);
			printf("   flags      0x%x",(int)flags);
			switch (flags & 3) {
			case 1 :
				printf(" (file in use)\n");
				break;
			case 3 :
				printf(" (directory in use)\n");
				break;
			default :
				printf(" (not in use)\n");
				break;
			}
		}
		base = getle16(buf, 4) + ((getle16(buf, 6)*2 - 1) | 7) + 1;
		while (base < length) {
			mftattr = feedle32(buf, base);
			printf("   attrib 0x%lx (%s) at offset 0x%x\n",
				(long)le32_to_cpu(mftattr),
				mftattrname(mftattr), (int)base);
		if (le32_eq(mftattr, AT_FILE_NAME)) {
			showname("      name ",&buf[base + 90],
					buf[base + 88] & 255);
			inode = feedle64(buf, base + 24);
			printf("      parent dir inode %lld\n",
					(long long)MREF(le64_to_cpu(inode)));
		}
		lth =  getle32(buf, base + 4);
		if ((lth <= 0) || (lth & 7))
			base = length;
		else
			base += lth;
		}
		break;
	case DeallocateFileRecordSegment : /* 3 */
		printf("   free base MFT record, attr 0x%x (%s)\n",
				attr,attrname(attr));
		printf("   inode %lld\n",
		    (((long long)le64_to_cpu(logr->target_vcn) << clusterbits)
		    + (le16_to_cpu(logr->cluster_index) << 9)) >> mftrecbits);
		break;
	case CreateAttribute : /* 5 */
		pa = getattrentry(attr,0);
		base = 24;
		/* Assume the beginning of the attribute is always present */
		switch (getle32(buf,0)) {
		case 0x30 :
			printf("   create file name, attr 0x%x\n",attr);
			if (pa)
				showattribute("      ",pa);
			showname("   file ",
				&buf[base + 66],buf[base + 64] & 255);
			if (base >= -8)
				showdate("   created  ",feedle64(buf,base + 8));
			if (base >= -16)
				showdate("   modified ",feedle64(buf,base + 16));
			if (base >= -24)
				showdate("   changed  ",feedle64(buf,base + 24));
			if (base >= -32)
				showdate("   read     ",feedle64(buf,base + 32));
			size = feedle64(buf,base + 40);
			printf("   allocated size %lld\n",
					(long long)le64_to_cpu(size));
			size = feedle64(buf,base + 48);
			printf("   real size %lld\n",
					(long long)le64_to_cpu(size));
			v = feedle32(buf,base + 56);
			printf("   DOS flags 0x%lx\n",
					(long)le32_to_cpu(v));
			break;
		case 0x80 :
			printf("   create a data stream, attr 0x%x\n",attr);
			break;
		case 0xc0 :
			printf("   create reparse data\n");
			if (pa)
				showattribute("      ",pa);
			printf("   tag 0x%lx\n",(long)getle32(buf, base));
			showname("   print name ",
				&buf[base + 20 + getle16(buf, base + 12)],
				getle16(buf, base + 14)/2);
			break;
		}
		break;
      case UpdateResidentValue : /* 7 */
		/*
		 * The record offset designates the mft attribute offset,
		 * offs and length define a right-justified window in this
		 * attribute.
		 * At this stage, we do not know which kind of mft
		 * attribute this is about, we assume this is standard
		 * information when it is the first attribute in the
		 * record.
		 */
	 	base = 0x18 - offs; /* p 8 */
		pa = getattrentry(attr,0);
		firstpos = 0x30 + (((mftrecsz/512 + 1)*2 - 1 ) | 7) + 1;
		if (pa
		   && !pa->inode
		   && le32_eq(pa->type, const_cpu_to_le32(0x80))
		   && !(offs & 3)
		   && (le16_to_cpu(logr->record_offset) == firstpos)) {
			printf("   set standard information, attr 0x%x\n",attr);
			showattribute("      ",pa);
	    		if ((base >= 0) && ((base + 8) <= length))
	       			showdate("   created  ",
						feedle64(buf,base));
	    		if (((base + 8) >= 0) && ((base + 16) <= length))
	       			showdate("   modified ",
						feedle64(buf,base + 8));
	    		if (((base + 16) >= 0) && ((base + 24) <= length))
	       			showdate("   changed  ",
						feedle64(buf,base + 16));
	    		if (((base + 24) >= 0) && ((base + 32) <= length))
	       			showdate("   read     ",
						feedle64(buf,base + 24));
	    		if (((base + 32) >= 0) && ((base + 36) <= length)) {
	       			v = feedle32(buf, base + 32);
	       			printf("   DOS flags 0x%lx\n",
						(long)le32_to_cpu(v));
	       		}
	    		if (((base + 52) >= 0) && ((base + 56) <= length)) {
	       			v = feedle32(buf, base + 52);
	       			printf("   security id 0x%lx\n",
						(long)le32_to_cpu(v));
	       		}
	    		if (((base + 64) >= 0) && ((base + 72) <= length)) {
				/*
				 * This is badly aligned for Sparc when
				 * stamps not present and base == 52
				 */
				memcpy(&w, &buf[base + 64], 8);
	       			printf("   journal idx 0x%llx\n",
						(long long)le64_to_cpu(w));
	       		}
	    	} else {
			printf("   set an MFT attribute at offset 0x%x, attr 0x%x\n",
					(int)offs, attr);
			if (pa)
				showattribute("      ",pa);
		}
	 	break;
	case UpdateNonResidentValue : /* 8 */
		printf("   set attr 0x%x (%s)\n",attr,attrname(attr));
		pa = getattrentry(attr,0);
		if (pa)
			showattribute("      ",pa);
		base = 0; /* ? */
// Should not be decoded, unless attr is of identified type (I30, ...)
		if (pa && (pa->namelen == 8) && !memcmp(pa->name, SDS, 8)) {
			if (length >= 4)
				printf("   security hash 0x%lx\n",
						(long)getle32(buf, 0));
			if (length >= 8)
				printf("   security id 0x%lx\n",
						(long)getle32(buf, 4));
			if (length >= 20)
				printf("   entry size  %ld\n",
						(long)getle32(buf, 16));
		}
		if (pa && (pa->namelen == 8) && !memcmp(pa->name, I30, 8)) {
			if (!memcmp(buf, "INDX", 4))
				base = 64; /* full record */
			else
				base = 0;  /* entries */
			inode = feedle64(buf, base);
			printf("   inode  %lld\n",
			     (long long)MREF(le64_to_cpu(inode)));
			inode = feedle64(buf, base + 16);
			printf("   parent inode %lld\n",
			     (long long)MREF(le64_to_cpu(inode)));
			showname("   file    ",&buf[base + 82],
							buf[base + 80] & 255);
			showdate("   date    ",feedle64(buf, base + 32));
		}
		break;
	case UpdateMappingPairs : /* 9 */
		printf("   update runlist in attr 0x%x (%s)\n",attr,
				attrname(attr));
	       /* argument is a compressed runlist (or part of it ?) */
	       /* stop when finding 00 */
		break;
	case SetNewAttributeSizes : /* 11 */
		printf("   set sizes in attr 0x%x (%s)\n",attr,attrname(attr));
		base = 0; /* left justified ? */
		size = feedle64(buf,0);
		printf("     allocated size %lld\n",(long long)le64_to_cpu(size));
		size = feedle64(buf,8);
		printf("          real size %lld\n",(long long)le64_to_cpu(size));
		size = feedle64(buf,16);
		printf("   initialized size %lld\n",(long long)le64_to_cpu(size));
		break;
	case AddIndexEntryRoot : /* 12 */
	case AddIndexEntryAllocation : /* 14 */
		/*
		 * The record offset designates the mft attribute offset,
		 * offs and length define a left-justified window in this
		 * attribute.
		 */
		if (action == AddIndexEntryRoot)
			printf("   add resident index entry, attr 0x%x\n",attr);
		else
			printf("   add nonres index entry, attr 0x%x\n",attr);
		pa = getattrentry(attr,0);
		if (pa)
			showattribute("      ",pa);
		base = 0;
		p = getle16(buf, base + 8);
		/* index types may be discriminated by inode in base+0 */
		switch (p) { /* size of index entry */
		case 32 :  /* $R entry */
			memcpy(&inode, &buf[base + 20], 8); /* bad align */
			printf("   $R reparse index\n");
			printf("   reparsed inode 0x%016llx\n",
					(long long)le64_to_cpu(inode));
			printf("   reparse tag 0x%lx\n",
					(long)getle32(buf, 16));
			break;
		case 40 :  /* $SII entry */
			printf("   $SII security id index\n");
			printf("   security id 0x%lx\n",
					(long)getle32(buf, 16));
			printf("   security hash 0x%lx\n",
					(long)getle32(buf, 20));
			break;
		case 48 :  /* $SDH entry */
			printf("   $SDH security id index\n");
			printf("   security id 0x%lx\n",
					(long)getle32(buf, 20));
			printf("   security hash 0x%lx\n",
					(long)getle32(buf, 16));
			break;
		default :
		  /* directory index are at least 84 bytes long, ntfsdoc p 98 */
		  /* have everything needed to create the index */
			lth = buf[base + 80] & 255;
		  /* consistency of file name length */
			if (getle16(buf,10) == (u32)(2*lth + 66)) {
				printf("   directory index\n");
				inode = feedle64(buf,16);
				printf("   parent dir inode %lld\n",
					(long long)MREF(le64_to_cpu(inode)));
				if (!le32_andz(feedle32(buf,72),
						const_cpu_to_le32(0x10000000)))
					showname("   file (dir) ",
						&buf[base + 82],
						buf[base + 80] & 255);
				else
					showname("   file ",
						&buf[base + 82],
						buf[base + 80] & 255);
				inode = feedle64(buf,0);
				printf("   file inode %lld\n",
					(long long)MREF(le64_to_cpu(inode)));
				size = feedle64(buf,64);
				printf("   file size %lld\n",
					(long long)le64_to_cpu(size));
				showdate("   created  ",
						feedle64(buf,base + 24));
				showdate("   modified ",
						feedle64(buf,base + 32));
				showdate("   changed  ",
						feedle64(buf,base + 40));
				showdate("   read     ",
						feedle64(buf,base + 48));
			} else
				printf("   unknown index type\n");
			break;
			}
		break;
	case SetIndexEntryVcnRoot : /* 17 */
		printf("   set vcn of non-resident index root, attr 0x%x\n",
				attr);
		pa = getattrentry(attr,0);
		if (pa)
			showattribute("      ",pa);
		printf("   vcn %lld\n", (long long)getle64(buf,0));
		break;
	case UpdateFileNameRoot : /* 19 */
		/*
		 * Update an entry in a resident directory index.
		 * The record offset designates the mft attribute offset,
		 * offs and length define a right-justified window in this
		 * attribute.
		 */
		printf("   set directory resident entry, attr 0x%x\n",attr);
		base = length - 0x50;
		pa = getattrentry(attr,0);
		if (pa)
			showattribute("      ",pa);
		if (pa
		   && !pa->inode
		   && le32_eq(pa->type, const_cpu_to_le32(0x80))
		   && !(offs & 3)) {
			if (base >= -24)
				showdate("   created  ",feedle64(buf,
							base + 24));
			if (base >= -32)
				showdate("   modified ",feedle64(buf,
							base + 32));
			if (base >= -40)
				showdate("   changed  ",feedle64(buf,
							base + 40));
			if (base >= -48)
				showdate("   read     ",feedle64(buf,
							base + 48));
			if (base >= -56) {
				size = feedle64(buf,base + 56);
				printf("   allocated size %lld\n",
						(long long)le64_to_cpu(size));
			}
			if (base >= -64) {
				size = feedle64(buf,base + 64);
				printf("   real size %lld\n",
						(long long)le64_to_cpu(size));
			}
			if (base > -72) {
				v = feedle32(buf,base + 72);
				printf("   DOS flags 0x%lx\n",
						(long)le32_to_cpu(v));
			}
		} else {
			/* Usually caused by attr not yet defined */
			if (pa && !le32_cmpz(pa->type))
				printf("** Unexpected index parameters\n");
		}
		break;
	case UpdateFileNameAllocation : /* 20 */
		     /* update entry in directory index */
		     /* only dates, sizes and attrib */
		base = length - 64; /* p 12 */
		printf("   set directory nonres entry, attr 0x%x\n",attr);
		pa = getattrentry(attr,0);
		if (pa)
			showattribute("      ",pa);
		if (base >= -8)
			showdate("   created  ",feedle64(buf, base + 8));
		if (base >= -16)
			showdate("   modified ",feedle64(buf, base + 16));
		if (base >= -24)
			showdate("   changed  ",feedle64(buf, base + 24));
		if (base >= -32)
			showdate("   read     ",*(const le64*)&buf[base + 32]);
		if (base >= -40) {
			size = feedle64(buf, base + 40);
			printf("   allocated size %lld\n",
						(long long)le64_to_cpu(size));
		}
		if (base >= -48) {
			size = feedle64(buf, base + 48);
			printf("   real size %lld\n",
						(long long)le64_to_cpu(size));
		}
		if (base >= -56) {
			v = feedle32(buf, base + 56);
			printf("   DOS flags 0x%lx\n",(long)le32_to_cpu(v));
		}
		break;
      	case SetBitsInNonResidentBitMap : /* 21 */
	case ClearBitsInNonResidentBitMap : /* 22 */
		if (action == SetBitsInNonResidentBitMap)
			printf("   SetBitsInNonResidentBitMap, attr 0x%x\n",
					attr);
		else
			printf("   ClearBitsInNonResidentBitMap, attr 0x%x\n",
					attr);
		pa = getattrentry(attr,0);
		if (pa)
			showattribute("      ",pa);
		v = feedle32(buf, 0);
		printf("   first bit %ld\n",(long)le32_to_cpu(v));
		v = feedle32(buf, 4);
		printf("   bit count %ld\n",(long)le32_to_cpu(v));
		break;
	case OpenNonResidentAttribute : /* 28 */
		printf("   OpenNonResidentAttribute, attr 0x%x\n",attr);
		extra = get_extra_offset(logr)
			- (redo ? get_redo_offset(logr)
				: get_undo_offset(logr));
		if (!le16_cmpz(logr->undo_length)) {
			len = le32_to_cpu(logr->client_data_length)
				+ LOG_RECORD_HEAD_SZ
				- get_extra_offset(logr);
			/* this gives a length aligned modulo 8 */
			len = fixnamelen(&buf[extra], len);
		} else
			len = 0;
		pa = getattrentry(attr,len);
		if (pa && redo) {
			/*
			 * If this is a redo, collect the attribute data.
			 * This should only be done when walking forward.
			 */
			copy_attribute(pa, buf, length);
			pa->namelen = len;
			if (len)
				memcpy(pa->name,&buf[extra],len);
			printf("   MFT attribute 0x%lx (%s)\n",
				(long)le32_to_cpu(pa->type),
				mftattrname(pa->type));
			printf("   lsn   0x%016llx\n",
				(long long)pa->lsn);
			printf("   inode %lld\n",
				(long long)pa->inode);
		}
		if (!le16_cmpz(logr->undo_length))
			showname("   extra : attr name ", &buf[extra], len/2);
		if (!redo && length) {
			printf("   * undo attr not shown\n");
		}
		break;
	case OpenAttributeTableDump : /* 29 */
		printf("   OpenAttributeTableDump, attr 0x%x (%s)\n",
				attr,attrname(attr));
		i = 24;
		if (i < length) {
			int x;
			int more;
			int step;
			int used;

			step = getle16(buf, 8);
			used = getle16(buf, 12);
			    /*
			     * Changed from Win10, formerly we got step = 44.
			     * The record layout has also changed
			     */
			if ((step != sizeof(ATTR_OLD))
			    && (step != sizeof(ATTR_NEW))) {
				printf("   ** Unexpected step %d\n",step);
			}
			more = 0;
			for (x=0; (x<used) && (i<length); i+=step, x++) {
				pa = getattrentry(i,0);
				if (pa) {
					copy_attribute(pa, &buf[i], step);
					if (x <= SHOWATTRS) {
						printf("   attr 0x%x inode %lld"
							" type %s",
							(int)i,
							(long long)pa->inode,
							mftattrname(pa->type));
						if (pa->namelen)
							showname(" name ",
								(char*)pa->name,
								pa->namelen/2);
						else
							printf("\n");
					} else
						more++;
				}
			}
			if (more)
				printf("   (%d more attrs not shown)\n",more);
		}
		break;
	case AttributeNamesDump : /* 30 */
		printf("   AttributeNamesDump, attr 0x%x (%s)\n",
			       attr,attrname(attr));
		i = 8;
		if (i < length) {
			unsigned int l;
			unsigned int key;
			int x;
			int more;

			more = 0;
			x = 0;
			do {
				l = le16_to_cpu(*(const le16*)&buf[i+2]);
				key = le16_to_cpu(*(const le16*)&buf[i]);
				if (l > 510) {
					printf("** Error : bad attribute name"
							" length %d\n",l);
					key = 0;
				}
		 /* Apparently, may have to stop before reaching the end */
				if (key) {
					pa = getattrentry(key,l);
					if (pa) {
						pa->namelen = l;
						memcpy(pa->name,&buf[i+4],l);
					}
					if (x < SHOWATTRS) {
						printf("   attr 0x%x is",key);
						showname("  ",&buf[i+4],l/2);
					} else
						more++;
					i += l + 6;
					x++;
				}
			} while (key && (i < length));
			if (more)
				printf("   (%d more attrs not shown)\n",more);
		}
		break;
	default :
		break;
	}
}

static void detaillogr(CONTEXT *ctx, const LOG_RECORD *logr)
{
	u64 lcn;
	u64 baselcn;
	unsigned int i;
	unsigned int off;
	unsigned int undo;
	unsigned int redo;
	unsigned int extra;
	unsigned int end;
	unsigned int listsize;
	BOOL onmft;

<<<<<<< HEAD
	switch (le32_to_cpu(logr->record_type)) {
	case 1 :
		onmft = !le16_cmpz(logr->cluster_index)
=======
	switch (logr->record_type) {
	case LOG_STANDARD :
		onmft = logr->cluster_index
>>>>>>> 0595f888
			|| acts_on_mft(le16_to_cpu(logr->redo_operation))
			|| acts_on_mft(le16_to_cpu(logr->undo_operation));
		printf("redo_operation         %04x %s\n",
			(int)le16_to_cpu(logr->redo_operation),
			actionname(le16_to_cpu(logr->redo_operation)));
		printf("undo_operation         %04x %s\n",
			(int)le16_to_cpu(logr->undo_operation),
			actionname(le16_to_cpu(logr->undo_operation)));
		printf("redo_offset            %04x\n",
			(int)le16_to_cpu(logr->redo_offset));
		printf("redo_length            %04x\n",
			(int)le16_to_cpu(logr->redo_length));
		printf("undo_offset            %04x\n",
			(int)le16_to_cpu(logr->undo_offset));
		printf("undo_length            %04x\n",
			(int)le16_to_cpu(logr->undo_length));
		printf("target_attribute       %04x\n",
			(int)le16_to_cpu(logr->target_attribute));
		printf("lcns_to_follow         %04x\n",
			(int)le16_to_cpu(logr->lcns_to_follow));
		printf("record_offset          %04x\n",
			(int)le16_to_cpu(logr->record_offset));
		printf("attribute_offset       %04x\n",
			(int)le16_to_cpu(logr->attribute_offset));
		printf("cluster_index          %04x\n",
			(int)le16_to_cpu(logr->cluster_index));
		printf("attribute_flags        %04x\n",
			(int)le16_to_cpu(logr->attribute_flags));
		if (mftrecbits && onmft)
			printf("target_vcn             %016llx (inode %lld)\n",
				(long long)le64_to_cpu(logr->target_vcn),
				(((long long)le64_to_cpu(logr->target_vcn)
					<< clusterbits)
				+ (le16_to_cpu(logr->cluster_index) << 9))
					 >> mftrecbits);
		else
			printf("target_vcn             %016llx\n",
				(long long)le64_to_cpu(logr->target_vcn));
			/* Compute a base for the current run of mft */
		baselcn = le64_to_cpu(logr->lcn_list[0])
					- le64_to_cpu(logr->target_vcn);
		for (i=0; i<le16_to_cpu(logr->lcns_to_follow)
						&& (i<SHOWLISTS); i++) {
			lcn = le64_to_cpu(logr->lcn_list[i]);
			printf("  (%d offs 0x%x) lcn    %016llx",i,
				(int)(8*i + sizeof(LOG_RECORD) - 8),
				(long long)lcn);
			lcn &= 0xffffffffffffULL;
			if (mftrecsz && onmft) {
				if (clustersz > mftrecsz)
					printf(" (MFT records for inodes"
						" %lld-%lld)\n",
						(long long)((lcn - baselcn)
							*clustersz/mftrecsz),
						(long long)((lcn + 1 - baselcn)
							*clustersz/mftrecsz - 1));
				else
					printf(" (MFT record for inode %lld)\n",
						(long long)((lcn - baselcn)
							*clustersz/mftrecsz));
				printf("     assuming record for inode %lld\n",
					(long long)((lcn - baselcn)
						*clustersz/mftrecsz
					+ (le16_to_cpu(logr->cluster_index)
						 >> 1)));
			} else
				printf("\n");
		}
                /*
                 *  redo_offset and undo_offset are considered unsafe
		 *  (actually they are safe when you know the logic)
                 *  2) redo : redo (defined by redo_offset)
                 *  3) undo : undo (defined by undo_offset)
                 *  4) extra : unknown data (end of undo to data_length)
                 */
         end = le32_to_cpu(logr->client_data_length) + LOG_RECORD_HEAD_SZ;
         if (!le16_cmpz(logr->redo_length) && !le16_cmpz(logr->undo_length))
            {
                          /* both undo and redo are present */
            if (le16_to_cpu(logr->undo_offset) <=
						le16_to_cpu(logr->redo_offset))
               {
               undo = sizeof(LOG_RECORD) - 8
					+ 8*le16_to_cpu(logr->lcns_to_follow);
               if (le16_eq(logr->redo_offset, logr->undo_offset))
                  redo = undo;
               else
                  redo = undo + ((le16_to_cpu(logr->undo_length) - 1) | 7) + 1;
               extra = redo + ((le16_to_cpu(logr->redo_length) - 1) | 7) + 1;
               }
            else
               {
               redo = sizeof(LOG_RECORD) - 8
					+ 8*le16_to_cpu(logr->lcns_to_follow);
               undo = redo + ((le16_to_cpu(logr->redo_length) - 1) | 7) + 1;
               extra = undo + ((le16_to_cpu(logr->undo_length) - 1) | 7) + 1;
               }
            }
         else
            if (!le16_cmpz(logr->redo_length))
               {
                                  /* redo and not undo */
               redo = undo = sizeof(LOG_RECORD) - 8
					+ 8*le16_to_cpu(logr->lcns_to_follow);
               extra = redo + ((le16_to_cpu(logr->redo_length) - 1) | 7) + 1;
               }
            else
               {
                                  /* optional undo and not redo */
               redo = undo = sizeof(LOG_RECORD) - 8
					+ 8*le16_to_cpu(logr->lcns_to_follow);
               extra = undo + ((le16_to_cpu(logr->undo_length) - 1) | 7) + 1;
               }

         printf("redo 0x%x (%u) undo 0x%x (%u) extra 0x%x (%d)\n",
                  redo,(int)(((le16_to_cpu(logr->redo_length) - 1) | 7) + 1),
                  undo,(int)(((le16_to_cpu(logr->undo_length) - 1) | 7) + 1),
                  extra,(int)(end > extra ? end - extra : 0));

	if (!le16_cmpz(logr->redo_length) && (get_redo_offset(logr) != redo))
		printf("** Unexpected redo offset 0x%x %u (%u)\n",
			get_redo_offset(logr),(int)redo,
			(int)le16_to_cpu(logr->lcns_to_follow));
	if (!le16_cmpz(logr->undo_length) && (get_undo_offset(logr) != undo))
		printf("** Unexpected undo offset 0x%x %u (%u)\n",
			get_undo_offset(logr),(int)undo,
			(int)le16_to_cpu(logr->lcns_to_follow));
	if (get_extra_offset(logr) != extra)
		printf("** Unexpected extra offset 0x%x %u (%u)\n",
			get_extra_offset(logr),(int)extra,
			(int)le16_to_cpu(logr->lcns_to_follow));

         if (extra <= end)
            {
                                       /* show redo data */
            if (!le16_cmpz(logr->redo_length))
               {
               if (!le16_cmpz(logr->lcns_to_follow))
                  {
                  off = le16_to_cpu(logr->record_offset)
					+ le16_to_cpu(logr->attribute_offset);
                  printf("redo data (new data) cluster 0x%llx pos 0x%x :\n",
                        (long long)le64_to_cpu(logr->lcn_list[off
						>> clusterbits]),
                        (int)(off & (clustersz - 1)));
                  }
               else
			printf("redo data (new data) at offs 0x%x :\n",redo);
               if ((u32)(redo + le16_to_cpu(logr->redo_length))
                    <= end)
                  {
                  hexdump((const char*)logr
				+ redo,le16_to_cpu(logr->redo_length));
                  fixup(ctx, logr, (const char*)logr + redo, TRUE);
                  }
               else printf("redo data overflowing from record\n");
               }
            else
               {
               printf("no redo data (new data)\n");
               fixup(ctx, logr, (const char*)logr + redo, TRUE);
               }

                                     /* show undo data */
            if (!le16_cmpz(logr->undo_length))
               {
               if (!le16_cmpz(logr->lcns_to_follow))
                   {
                   off = le16_to_cpu(logr->record_offset)
					+ le16_to_cpu(logr->attribute_offset);
                   printf("undo data (old data) cluster 0x%llx pos 0x%x :\n",
                         (long long)le64_to_cpu(logr->lcn_list[off
							>> clusterbits]),
                         (int)(off & (clustersz - 1)));
                   }
               else printf("undo data (old data) at offs 0x%x :\n",undo);
               if ((u32)(undo + le16_to_cpu(logr->undo_length)) <= end)
                  {
                  if ((undo + le16_to_cpu(logr->undo_length)) < 2*blocksz)
                     {
                     hexdump((const char*)logr
					+ undo,le16_to_cpu(logr->undo_length));
                     fixup(ctx, logr, (const char*)logr + undo, FALSE);
                     }
                  else printf("undo data overflowing from two blocks\n");
                  }
               else printf("undo data overflowing from record\n");
               }
            else
               {
               printf("no undo data (old data)\n");
               fixup(ctx, logr, (const char*)logr + undo, FALSE);
               }

                                    /* show extra data, if any */
            if (extra != end)
               {
               if (end > blocksz)
                  printf("invalid extra data size\n");
               else
                  {
                  printf("extra data at offs 0x%x\n",extra);
                  hexdump((const char*)logr + extra,
                            end - extra);
                  }
               }
            }
         else
            {
			/* sometimes the designated data overflows */
            if (!le16_cmpz(logr->redo_length)
              && ((u32)(redo + le16_to_cpu(logr->redo_length)) > end))
                printf("* redo data overflows from record\n");
            if (!le16_cmpz(logr->undo_length)
              && ((u32)(undo + le16_to_cpu(logr->undo_length)) > end))
                printf("* undo data overflows from record\n");
	    }
         	break;
	case LOG_CHECKPOINT :
		printf("---> checkpoint record\n");
		printf("redo_operation         %04x %s\n",
			(int)le16_to_cpu(logr->redo_operation),
			actionname(le16_to_cpu(logr->redo_operation)));
		printf("undo_operation         %04x %s\n",
			(int)le16_to_cpu(logr->undo_operation),
			actionname(le16_to_cpu(logr->undo_operation)));
		printf("redo_offset            %04x\n",
			(int)le16_to_cpu(logr->redo_offset));
		printf("redo_length            %04x\n",
			(int)le16_to_cpu(logr->redo_length));
		printf("transaction_lsn        %016llx\n",
			(long long)sle64_to_cpu(logr->transaction_lsn));
		printf("attributes_lsn         %016llx\n",
			(long long)sle64_to_cpu(logr->attributes_lsn));
		printf("names_lsn              %016llx\n",
			(long long)sle64_to_cpu(logr->names_lsn));
		printf("dirty_pages_lsn        %016llx\n",
			(long long)sle64_to_cpu(logr->dirty_pages_lsn));
		listsize = le32_to_cpu(logr->client_data_length)
				+ LOG_RECORD_HEAD_SZ
				- offsetof(LOG_RECORD, unknown_list);
		if (listsize > 8*SHOWLISTS)
			listsize = 8*SHOWLISTS;
		for (i=0; 8*i<listsize; i++)
			printf("unknown-%u              %016llx\n",i,
				(long long)le64_to_cpu(logr->unknown_list[i]));
		break;
	default :
		printf("** Unknown action type\n");
		if (le32_to_cpu(logr->client_data_length) < blocksz) {
			printf("client_data for record type %ld\n",
				(long)le32_to_cpu(logr->record_type));
			hexdump((const char*)&logr->redo_operation,
				le32_to_cpu(logr->client_data_length));
		} else
			printf("** Bad client data\n");
		break;
	}
}

BOOL within_lcn_range(const LOG_RECORD *logr)
{
	u64 lcn;
	unsigned int i;
	BOOL within;

	within = FALSE;
   	switch (logr->record_type) {
      	case LOG_STANDARD :
         	for (i=0; i<le16_to_cpu(logr->lcns_to_follow); i++) {
            		lcn = MREF(le64_to_cpu(logr->lcn_list[i]));
			if ((lcn >= firstlcn) && (lcn <= lastlcn))
				within = TRUE;
		}
		break;
	default :
		break;
	}
	return (within);
}

static void showlogr(CONTEXT *ctx, int k, const LOG_RECORD *logr)
{
	s32 diff;

	if (optv && (!optc || within_lcn_range(logr))) {
		diff = sle64_to_cpu(logr->this_lsn) - synced_lsn;
		printf("this_lsn               %016llx (synced%s%ld) %s\n",
			(long long)sle64_to_cpu(logr->this_lsn),
			(diff < 0 ? "" : "+"),(long)diff,
			commitment(diff + synced_lsn));
		printf("client_previous_lsn    %016llx\n",
			(long long)sle64_to_cpu(logr->client_previous_lsn));
		printf("client_undo_next_lsn   %016llx\n",
			(long long)sle64_to_cpu(logr->client_undo_next_lsn));
		printf("client_data_length     %08lx\n",
			(long)le32_to_cpu(logr->client_data_length));
		printf("seq_number             %d\n",
			(int)le16_to_cpu(logr->client_id.seq_number));
		printf("client_index           %d\n",
			(int)le16_to_cpu(logr->client_id.client_index));
		printf("record_type            %08lx\n",
			(long)le32_to_cpu(logr->record_type));
		printf("transaction_id         %08lx\n",
			(long)le32_to_cpu(logr->transaction_id));
		printf("log_record_flags       %04x\n",
			(int)le16_to_cpu(logr->log_record_flags));
		printf("reserved1              %04x %04x %04x\n",
			(int)le16_to_cpu(logr->reserved_or_alignment[0]),
		(int)le16_to_cpu(logr->reserved_or_alignment[1]),
		(int)le16_to_cpu(logr->reserved_or_alignment[2]));
		detaillogr(ctx, logr);
	}
	if (optt) {
		const char *state;

<<<<<<< HEAD
		if (le32_eq(logr->record_type, const_cpu_to_le32(2)))
=======
		if (logr->record_type == LOG_CHECKPOINT)
>>>>>>> 0595f888
			state = "--checkpoint--";
		else
			state = commitment(sle64_to_cpu(logr->this_lsn));
		printf("      at %04x  %016llx %s (%ld) %s\n",k,
			(long long)sle64_to_cpu(logr->this_lsn),
			state,
			(long)(sle64_to_cpu(logr->this_lsn) - synced_lsn),
			actionname(le16_to_cpu(logr->redo_operation)));
		if (!sle64_cmpz(logr->client_previous_lsn) || !sle64_cmpz(logr->client_undo_next_lsn)) {
			if (sle64_eq(logr->client_previous_lsn,
					logr->client_undo_next_lsn)) {
				printf("                               "
					" previous and undo %016llx\n",
					(long long)sle64_to_cpu(
						logr->client_previous_lsn));
			} else {
				printf("                               "
					" previous %016llx",
					(long long)sle64_to_cpu(
						logr->client_previous_lsn));
				
				if (!sle64_cmpz(logr->client_undo_next_lsn))
					printf(" undo %016llx\n",
						(long long)sle64_to_cpu(
						logr->client_undo_next_lsn));
				else
					printf("\n");
			}
		}
	}
}

/*
 *		Mark transactions which should be redone
 */

static void mark_transactions(struct ACTION_RECORD *lastaction)
{
	struct ACTION_RECORD *action;
	const LOG_RECORD *logr;
	le32 id;
	int actives;
	BOOL more;
	BOOL committed;

	actives = 0;
	do {
		more = FALSE;
		id = const_cpu_to_le32(0);
		for (action=lastaction; action; action=action->prev) {
			logr = &action->record;
			if (le16_eq(logr->redo_operation,
				const_cpu_to_le16(ForgetTransaction))
			    && !(action->flags & ACTION_TO_REDO)
			    && le32_cmpz(id)) {
				id = logr->transaction_id;
				action->flags |= ACTION_TO_REDO;
				if (optv)
					printf("Marking transaction 0x%x\n",
						(int)le32_to_cpu(id));
			}
			committed = ((s64)(sle64_to_cpu(logr->this_lsn)
					- committed_lsn)) <= 0;
			if (le32_cmpz(logr->transaction_id)
			    && committed)
				action->flags |= ACTION_TO_REDO;
			if (!le32_cmpz(id)
			    && le32_eq(logr->transaction_id, id)
			    && committed) {
				action->flags |= ACTION_TO_REDO;
				more = TRUE;
			}
		}
	if (more)
		actives++;
	} while (more);
		/*
		 * Show unmarked (aborted) actions
		 */
	if (optv) {
		for (action=lastaction; action; action=action->prev) {
			logr = &action->record;
			if (!le32_cmpz(logr->transaction_id)
			   && !(action->flags & ACTION_TO_REDO))
				printf("** Action %d was aborted\n",
					(int)action->num);
		}
	}
	if (optv && (actives > 1))
		printf("%d active transactions in set\n",actives);
}

/*
 *		Enqueue an action and play the queued actions on end of set
 */

static TRISTATE enqueue_action(CONTEXT *ctx, const LOG_RECORD *logr,
				int size, int num)
{
	struct ACTION_RECORD *action;
	TRISTATE state;
	int err;
 
	err = 1;
	state = T_ERR;
		/* enqueue record */
	action = (struct ACTION_RECORD*)
			malloc(size + offsetof(struct ACTION_RECORD, record));
	if (action) {
		memcpy(&action->record, logr, size);
		action->num = num;
		action->flags = 0;
		/* enqueue ahead of list, firstaction is the oldest one */
		action->prev = (struct ACTION_RECORD*)NULL;
		action->next = ctx->firstaction;
		if (ctx->firstaction)
			ctx->firstaction->prev = action;
		else
			ctx->lastaction = action;
		ctx->firstaction = action;
		err = 0;
		state = T_OK;
		if ((optp || optu)
<<<<<<< HEAD
		    && le32_eq(logr->record_type, const_cpu_to_le32(2))) {
=======
		    && (logr->record_type == LOG_CHECKPOINT)) {
>>>>>>> 0595f888
			/* if chkp process queue, and increment count */
			playedactions++;
			if (playedactions <= playcount) {
				if (optv)
					printf("* Refreshing attributes\n");
				err = refresh_attributes(ctx->firstaction);
				if (optv)
					printf("* Undoing transaction set %d"
						" (actions %d->%d)\n",
						(int)playedactions,
						(int)ctx->lastaction->num,
						(int)ctx->firstaction->num);
				err = play_undos(ctx->vol, ctx->lastaction);
				if (err)
					printf("* Undoing transaction"
							" set failed\n");
			}
			if (!err && optp && (playedactions == playcount)) {
				if (optv)
					printf("* Redoing transaction set %d"
						" (actions %d->%d)\n",
						(int)playedactions,
						(int)ctx->firstaction->num,
						(int)ctx->lastaction->num);
				mark_transactions(ctx->lastaction);
				err = play_redos(ctx->vol, ctx->firstaction);
				if (err)
					printf("* Redoing transaction"
							" set failed\n");
			}
			if (err)
				state = T_ERR;
			else
				if (playedactions == playcount)
					state = T_DONE;
				/* free queue */
			while (ctx->firstaction) {
				action = ctx->firstaction->next;
				free(ctx->firstaction);
				ctx->firstaction = action;
			}
			ctx->lastaction = (struct ACTION_RECORD*)NULL;
 		}
		if (opts
		    && ((s64)(sle64_to_cpu(logr->this_lsn) - synced_lsn) <= 0)) {
			if (optv)
				printf("* Refreshing attributes\n");
// should refresh backward ?
			err = refresh_attributes(ctx->firstaction);
			mark_transactions(ctx->lastaction);
			if (!err) {
				if (optv)
					printf("* Syncing actions %d->%d\n",
						(int)ctx->firstaction->num,
						(int)ctx->lastaction->num);
				err = play_redos(ctx->vol, ctx->firstaction);
			}
			if (err) {
				printf("* Syncing actions failed\n");
				state = T_ERR;
			} else
				state = T_DONE;
		}
	}
	return (state);
}


static void showheadrcrd(u32 blk, const RECORD_PAGE_HEADER *rph)
{
	s32 diff;

	if (optv) {
		printf("magic              %08lx\n",
			(long)le32_to_cpu(rph->magic));
		printf("usa_ofs            %04x\n",
			(int)le16_to_cpu(rph->usa_ofs));
		printf("usa_count          %04x\n",
			(int)le16_to_cpu(rph->usa_count));
		if (blk < 4)
			printf("file_offset        %016llx\n",
				(long long)sle64_to_cpu(rph->copy.file_offset));
		else {
			diff = sle64_to_cpu(rph->copy.last_lsn) - synced_lsn;
			printf("last_lsn           %016llx"
				" (synced%s%ld)\n",
				(long long)sle64_to_cpu(rph->copy.last_lsn),
				(diff < 0 ? "" : "+"),(long)diff);
		}
		printf("flags              %08lx\n",
			(long)le32_to_cpu(rph->flags));
		printf("page_count         %d\n",
			(int)le16_to_cpu(rph->page_count));
		printf("page_position      %d\n",
			(int)le16_to_cpu(rph->page_position));
		printf("next_record_offset %04x\n",
			(int)le16_to_cpu(rph->next_record_offset));
		printf("reserved4          %04x %04x %04x\n",
			(int)le16_to_cpu(rph->reserved[0]),
			(int)le16_to_cpu(rph->reserved[1]),
			(int)le16_to_cpu(rph->reserved[2]));
		diff = sle64_to_cpu(rph->last_end_lsn) - synced_lsn;
		printf("last_end_lsn       %016llx (synced%s%ld)\n",
			(long long)sle64_to_cpu(rph->last_end_lsn),
			(diff < 0 ? "" : "+"),(long)diff);
		printf("usn                %04x\n",
			(int)getle16(rph,le16_to_cpu(rph->usa_ofs)));
		printf("\n");
	} else {
		if (optt) {
			const char *state;

			state = commitment(sle64_to_cpu(rph->copy.last_lsn));
			diff = sle64_to_cpu(rph->copy.last_lsn) - synced_lsn;
			printf("   last        %016llx (synced%s%ld) %s\n",
				(long long)sle64_to_cpu(rph->copy.last_lsn),
				(diff < 0 ? "" : "+"),(long)diff, state);
			state = commitment(sle64_to_cpu(rph->last_end_lsn));
			diff = sle64_to_cpu(rph->last_end_lsn) - synced_lsn;
			printf("   last_end    %016llx (synced%s%ld) %s\n",
				(long long)sle64_to_cpu(rph->last_end_lsn),
				(diff < 0 ? "" : "+"),(long)diff, state);
		}
	}
}

/*
 *		Analyze and display an action overlapping log blocks
 *
 *	Returns the position of first action in next block. If this is
 *	greater than a block size (for actions overlapping more than
 *	two blocks), then some blocks have to be skipped.
 *
 *	Returns 0 in case of error
 */

static u16 overlapshow(CONTEXT *ctx, u16 k, u32 blk, const struct BUFFER *buf,
			const struct BUFFER *nextbuf)
{
	const LOG_RECORD *logr;
	const char *data;
	const char *nextdata;
	char *fullrec;
	u32 size;
	u32 nextspace;
	u32 space;
	BOOL likely;
	u16 blkheadsz;

	data = buf->block.data;
	logr = (const LOG_RECORD*)&data[k];
	size = le32_to_cpu(logr->client_data_length) + LOG_RECORD_HEAD_SZ;
	blkheadsz = buf->headsz;
	if (nextbuf && (blk >= BASEBLKS)) {
		nextdata = nextbuf->block.data;
		space = blocksz - k;
		nextspace = blocksz - blkheadsz;
		if ((space >= LOG_RECORD_HEAD_SZ)
		    && (size > space)) {
			fullrec = (char*)malloc(size);
			if (size <= (space + nextspace)) {
				/* Overlap on two blocks */
				memcpy(fullrec,&data[k],space);
				memcpy(&fullrec[space],
					nextdata + blkheadsz,
					size - space);
				likely = likelyop((LOG_RECORD*)fullrec);
				actionnum++;
				if (optv) {
					printf("\nOverlapping record %u at 0x%x"
						" size %d (next at 0x%x)\n",
						(int)actionnum,(int)k,
						(int)size, (int)(k + size));
					printf("Overlap marked for block %ld"
						" space %d likely %d\n",
						(long)blk,(int)space,likely);
				}
				if (likely)
					showlogr(ctx, k,
						(LOG_RECORD*)fullrec);
				else
					printf("** Skipping unlikely"
						" overlapping record\n");
				k += size - blocksz + blkheadsz;
			} else {
				const struct BUFFER *midbuf;
				int skip;
				u32 next;
				u32 pos;
				int i;

			/*
			 * The maximum size of of log record is 131104
			 * (when both offset and length are 65528 for
			 * redo or undo).
			 * So up to 33 log blocks (useful size 4032)
			 * could be needed. However never both undo and
			 * redo have been found big, and 17 should be
			 * the real maximum.
			 */
				if (optv)
					printf("More than two blocks required"
						" (size %lu)\n",(long)size);
				memcpy(fullrec,&data[k],space);

				skip = (size - space - 1)/nextspace;
				pos = space;
				likely = TRUE;
				for (i=1; (i<=skip) && likely; i++) {
					midbuf = read_buffer(ctx, blk + i);
					if (midbuf) {
						memcpy(&fullrec[pos],
							&midbuf->block
							    .data[blkheadsz],
							nextspace);
						pos += nextspace;
					} else
						likely = FALSE;
				}
				if (pos >= size) {
					printf("** Error : bad big overlap"
						" pos %d size %d\n",
						(int)pos,(int)size);
					likely = FALSE;
				}
				midbuf = read_buffer(ctx, blk + skip + 1);
				if (midbuf)
					memcpy(&fullrec[pos],
						&midbuf->block.data[blkheadsz],
						size - pos);
				else
					likely = FALSE;
				if (!likelyop((LOG_RECORD*)fullrec))
					likely = FALSE;
				actionnum++;
				if (optv) {
					printf("\nBig overlapping record %u at "
						"0x%x size %u (next at 0x%x)\n",
						(int)actionnum,(int)k,(int)size,
						(int)(k + size));
					printf("Overlap marked for block %ld"
						" space %d likely %d\n",
						(long)blk,(int)space,likely);
				}
				if (likely)
					showlogr(ctx, k,
						(LOG_RECORD*)fullrec);
				else
					printf("** Skipping unlikely"
						" overlapping record\n");
				/* next and skip are only for displaying */
				next = (size - space) % nextspace
							+ blkheadsz;
				if ((blocksz - next) < LOG_RECORD_HEAD_SZ)
					next = blkheadsz;
				if (next == blkheadsz)
					skip++;
				if (optv)
					printf("Next record expected in"
						" block %lu index 0x%x\n",
						(long)(blk + skip + 1),next);
					/* Quick check, with no consequences */
				if (firstrecord(skip,buf,buf) != next)
					printf("** Error next != firstrecord"
						" after block %d\n",blk);
				k += size - blocksz + blkheadsz;
			}
			if (!likely)
				k = 0;
			else
				if (!k)
					printf("* Bad return from overlap()\n");
			free(fullrec);
		} else {
			/* No conditions for overlap, usually a new session */
			printf("* No block found overlapping on block %d\n",
					(int)blk);
			k = 0;
		}
	} else {
		/* blocks 2, 3 and the last one have no next block */
		k = 0;
	}
	return (k);
}

/*
 *		Analyze and forward display the actions in a log block
 *
 *	Returns the position of first action in next block. If this is
 *	greater than a block size, then some blocks have to be skipped.
 *
 *	Returns 0 in case of error
 */

static u16 forward_rcrd(CONTEXT *ctx, u32 blk, u16 pos,
			const struct BUFFER *buf, const struct BUFFER *nextbuf)
{
	const RECORD_PAGE_HEADER *rph;
	const LOG_RECORD *logr;
	const char *data;
	u16 k;
	u16 endoff;
	BOOL stop;

	rph = &buf->block.record;
<<<<<<< HEAD
	if (rph && le32_eq(rph->head.magic, magic_RCRD)) {
=======
	if (rph && (rph->magic == magic_RCRD)) {
>>>>>>> 0595f888
		data = buf->block.data;
		showheadrcrd(blk, rph);
		k = buf->headsz;
		if ((k < pos) && (pos < blocksz)) {
			k = ((pos - 1) | 7) + 1;
		}
// TODO check bad start > blocksz - 48
		logr = (const LOG_RECORD*)&data[k];
		stop = FALSE;
		if (!likelyop(logr)) {
			if (optv)
				printf("* Bad start 0x%x for block %d\n",
					(int)pos,(int)blk);
			k = searchlikely(buf);
			if ((k + sizeof(LOG_RECORD)) > blocksz) {
				printf("No likely full record in block %lu\n",
						(unsigned long)blk);
		      /* there can be a partial one */
				k = le16_to_cpu(rph->next_record_offset);
				if ((k < (u16)sizeof(RECORD_PAGE_HEADER))
				    || ((blocksz - k) < LOG_RECORD_HEAD_SZ))
					stop = TRUE;
			} else {
				if (optv)
					printf("First record computed at"
						" offset 0x%x\n", (int)k);
			}
		}
		while (!stop) {
			s32 size;

			logr = (const LOG_RECORD*)&data[k];
			size = le32_to_cpu(logr->client_data_length)
						+ LOG_RECORD_HEAD_SZ;
			if ((size < MINRECSIZE)
			    || (size > MAXRECSIZE)
			    || (size & 7)) {
				printf("** Bad record size %ld in block %ld"
					" offset 0x%x\n",
					(long)size, (long)buf->num, (int)k);
				showlogr(ctx, k, logr);
				k = 0;
				stop = TRUE;
			} else {
				endoff = le16_to_cpu(rph->next_record_offset);
				if (((u32)(k + size) <= blocksz)
				    && ((u32)(k + size) <= endoff)) {
					actionnum++;
					if (optv) {
						printf("\n* log action %u at"
							" 0x%x size %d (next"
							" at 0x%x)\n",
							actionnum,k,size,
							k + size);
					}
					showlogr(ctx, k, logr);
					if (le32_cmpz(logr->client_data_length)) {
						printf("** Bad"
						    " client_data_length\n");
						stop = TRUE;
					}
					k += size;
					if ((blocksz - k)
							< LOG_RECORD_HEAD_SZ) {
						k = nextbuf->headsz;
						stop = TRUE;
					}
				} else {
					k = overlapshow(ctx, k, blk,
								buf, nextbuf);
					stop = TRUE;
	       			}
	    		}
		}
	} else {
		printf("** Not a RCRD record, MAGIC 0x%08lx\n",
			(long)le32_to_cpu(rph->magic));
		k = 0;
	}
	return (k);
}

/*
 *                Display a restart page
 */

static void showrest(const RESTART_PAGE_HEADER *rest)
{
	const RESTART_AREA *resa;
	const LOG_CLIENT_RECORD *rcli;
	const char *data;

	data = (const char*)rest;
<<<<<<< HEAD
	if (le32_eq(rest->head.magic, magic_RSTR)
			|| le32_eq(rest->head.magic, magic_CHKD)) {
=======
	if ((rest->magic == magic_RSTR)
			|| (rest->magic == magic_CHKD)) {
>>>>>>> 0595f888
		if (optv) {
			printf("magic                  %08lx\n",
				(long)le32_to_cpu(rest->magic));
			printf("usa_ofs                %04x\n",
				(int)le16_to_cpu(rest->usa_ofs));
			printf("usa_count              %04x\n",
				(int)le16_to_cpu(rest->usa_count));
			printf("chkdsk_lsn             %016llx\n",
				(long long)sle64_to_cpu(rest->chkdsk_lsn));
			printf("system_page_size       %08lx\n",
				(long)le32_to_cpu(rest->system_page_size));
			printf("log_page_size          %08lx\n",
				(long)le32_to_cpu(rest->log_page_size));
			printf("restart_area_offset         %04x\n",
				(int)le16_to_cpu(rest->restart_area_offset));
			printf("minor_vers             %d\n",
				(int)le16_to_cpu(rest->minor_ver));
			printf("major_vers             %d\n",
				(int)le16_to_cpu(rest->major_ver));
			printf("usn                    %04x\n",
				(int)le16_to_cpu(rest->usn));
			printf("\n");
		} else {
			if (optt)
				printf("    chkdsk         %016llx\n",
				    (long long)sle64_to_cpu(rest->chkdsk_lsn));
		}
		resa = (const RESTART_AREA*)
				&data[le16_to_cpu(rest->restart_area_offset)];
		if (optv) {
			printf("current_lsn            %016llx\n",
				(long long)sle64_to_cpu(resa->current_lsn));
			printf("log_clients            %04x\n",
				(int)le16_to_cpu(resa->log_clients));
			printf("client_free_list       %04x\n",
				(int)le16_to_cpu(resa->client_free_list));
			printf("client_in_use_list     %04x\n",
				(int)le16_to_cpu(resa->client_in_use_list));
			printf("flags                  %04x\n",
				(int)le16_to_cpu(resa->flags));
			printf("seq_number_bits        %08lx\n",
				(long)le32_to_cpu(resa->seq_number_bits));
			printf("restart_area_length    %04x\n",
				(int)le16_to_cpu(resa->restart_area_length));
			printf("client_array_offset    %04x\n",
				(int)le16_to_cpu(resa->client_array_offset));
			printf("file_size              %016llx\n",
				(long long)le64_to_cpu(resa->file_size));
			printf("last_lsn_data_len      %08lx\n",
				(long)le32_to_cpu(resa->last_lsn_data_length));
			printf("record_length          %04x\n",
				(int)le16_to_cpu(resa->log_record_header_length));
			printf("log_page_data_offs     %04x\n",
				(int)le16_to_cpu(resa->log_page_data_offset));
			printf("restart_log_open_count %08lx\n",
				(long)le32_to_cpu(resa->restart_log_open_count));
			printf("\n");
		} else {
			if (optt)
				printf("    latest         %016llx\n",
				    (long long)sle64_to_cpu(resa->current_lsn));
		}

		rcli = (const LOG_CLIENT_RECORD*)
				&data[le16_to_cpu(rest->restart_area_offset)
				+ le16_to_cpu(resa->client_array_offset)];
		if (optv) {
			printf("oldest_lsn             %016llx\n",
				(long long)sle64_to_cpu(rcli->oldest_lsn));
			printf("client_restart_lsn     %016llx\n",
				(long long)sle64_to_cpu(rcli->client_restart_lsn));
			printf("prev_client            %04x\n",
				(int)le16_to_cpu(rcli->prev_client));
			printf("next_client            %04x\n",
				(int)le16_to_cpu(rcli->next_client));
			printf("seq_number             %04x\n",
				(int)le16_to_cpu(rcli->seq_number));
			printf("client_name_length     %08x\n",
				(int)le32_to_cpu(rcli->client_name_length));
			showname("client_name            ",
				(const char*)rcli->client_name,
				le32_to_cpu(rcli->client_name_length) >> 1);
		} else {
			if (optt) {
				printf("    synced         %016llx\n",
					(long long)sle64_to_cpu(
						rcli->oldest_lsn));
				printf("    committed      %016llx\n",
					(long long)sle64_to_cpu(
						rcli->client_restart_lsn));
			}
		}
	} else
		printf("Not a RSTR or CHKD record, MAGIC 0x%08lx\n",
			(long)le32_to_cpu(rest->magic));
}

static BOOL dorest(CONTEXT *ctx, unsigned long blk,
			const RESTART_PAGE_HEADER *rph, BOOL initial)
{
	const RESTART_AREA *resa;
	const LOG_CLIENT_RECORD *rcli;
	const char *data;
	s64 diff;
	int offs;
	int size;
	BOOL change;
	BOOL dirty;

	data = (const char*)rph;
	offs = le16_to_cpu(rph->restart_area_offset);
	resa = (const RESTART_AREA*)&data[offs];
	rcli = (const LOG_CLIENT_RECORD*)&data[offs
				+ le16_to_cpu(resa->client_array_offset)];
	if (initial) {
		/* Information from block initially found best */
		latest_lsn = sle64_to_cpu(resa->current_lsn);
		committed_lsn = sle64_to_cpu(rcli->client_restart_lsn);
		synced_lsn = sle64_to_cpu(rcli->oldest_lsn);
		memcpy(&log_header, rph,
				sizeof(RESTART_PAGE_HEADER));
		offs = le16_to_cpu(log_header.restart_area_offset);
		memcpy(&restart, &data[offs],
				sizeof(RESTART_AREA));
		offs += le16_to_cpu(restart.client_array_offset);
		memcpy(&client, &data[offs],
<<<<<<< HEAD
				sizeof(struct RESTART_CLIENT));
		dirty = le16_andz(resa->flags, RESTART_VOLUME_IS_CLEAN);
=======
				sizeof(LOG_CLIENT_RECORD));
		dirty = !(resa->flags & RESTART_VOLUME_IS_CLEAN);
>>>>>>> 0595f888
		if (optv || optt)
			printf("* Using initial restart page,"
				" syncing from 0x%llx, %s\n",
				(long long)synced_lsn,
				(dirty ? "dirty" : "clean"));
			 /* Get the block page size */
		blocksz = le32_to_cpu(rph->log_page_size);
		if (optv)
			printf("* Block size %ld bytes\n", (long)blocksz);
		blockbits = 1;
		while ((u32)(1 << blockbits) < blocksz)
			blockbits++;
	} else {
		size = offs + le16_to_cpu(resa->restart_area_length);
		if (optv) {
			if (optv >= 2)
				hexdump(data,size);
			printf("* RSTR in block %ld 0x%lx (addr 0x%llx)\n",
					(long)blk,(long)blk,
					(long long)loclogblk(ctx, blk));
		} else {
			if (optt)
				printf("restart %ld\n",(long)blk);
		}
		showrest(rph);
		/* Information from an older restart block if requested */
		dirty = le16_andz(restart.flags, RESTART_VOLUME_IS_CLEAN);
		diff = sle64_to_cpu(rcli->client_restart_lsn) - committed_lsn;
		if (ctx->vol) {
			change = (opts > 1) && (diff < 0);
		} else {
			change = (opts > 1 ? diff < 0 : diff > 0);
		}
		if (change) {
			committed_lsn = sle64_to_cpu(rcli->client_restart_lsn);
			synced_lsn = sle64_to_cpu(rcli->oldest_lsn);
			latest_lsn = sle64_to_cpu(resa->current_lsn);
			memcpy(&log_header, rph,
					sizeof(RESTART_PAGE_HEADER));
			offs = le16_to_cpu(log_header.restart_area_offset);
			memcpy(&restart, &data[offs],
					sizeof(RESTART_AREA));
			offs += le16_to_cpu(restart.client_array_offset);
			memcpy(&client, &data[offs],
<<<<<<< HEAD
					sizeof(struct RESTART_CLIENT));
			dirty = le16_andz(resa->flags, RESTART_VOLUME_IS_CLEAN);
=======
					sizeof(LOG_CLIENT_RECORD));
			dirty = !(resa->flags & RESTART_VOLUME_IS_CLEAN);
>>>>>>> 0595f888
			if (optv || optt)
				printf("* Using %s restart page,"
					" syncing from 0x%llx, %s\n",
					(diff < 0 ? "older" : "newer"),
					(long long)synced_lsn,
					(dirty ? "dirty" : "clean"));
		}
	}
	restart_lsn = synced_lsn;
	return (dirty);
}

/*
 *		Read and process the first restart block
 *
 *	In full mode, both restart page are silently analyzed by the
 *	library and the most recent readable one is used to define the
 *	sync parameters.
 *
 *	Returns the first restart buffer
 *		or NULL if the restart block is not valid
 */


static const struct BUFFER *read_restart(CONTEXT *ctx)
{
	const struct BUFFER *buf;
	BOOL bad;
	int major, minor;

	bad = FALSE;
	if (ctx->vol) {
		RESTART_PAGE_HEADER *rph;

		rph = (RESTART_PAGE_HEADER*)NULL;
		/* Full mode : use the restart page selected by the library */
		if (ntfs_check_logfile(log_na, &rph)) {
			/* rph is left unchanged for a wiped out log file */
			if (rph) {
				dorest(ctx, 0, rph, TRUE);
				free(rph);
				buf = read_buffer(ctx,0);
			} else {
				buf = (const struct BUFFER*)NULL;
				printf("** The log file has been wiped out\n");
			}
		} else {
			buf = (const struct BUFFER*)NULL;
			printf("** Could not get any restart page\n");
		}
	} else {
		/* Reduced mode : rely on first restart page */
		blockbits = BLOCKBITS;	/* Until the correct value is read */
		blocksz = 1L << blockbits;
		buf = read_buffer(ctx,0);
	}
	if (buf) {
		NTFS_RECORD_TYPES magic;

<<<<<<< HEAD
		magic = buf->block.restart.head.magic;
		/* switch (magic) { */
		if (le32_eq(magic, magic_RSTR)) {
		}
		else if (le32_eq(magic, magic_CHKD)) {
=======
		magic = buf->block.restart.magic;
		switch (magic) {
		case magic_RSTR :
			break;
		case magic_CHKD :
>>>>>>> 0595f888
			printf("** The log file has been obsoleted by chkdsk\n");
			bad = TRUE;
		}
		else if (le32_eq(magic, magic_empty)) {
			printf("** The log file has been wiped out\n");
			bad = TRUE;
		}
		else {
			printf("** Invalid restart block\n");
			bad = TRUE;
			/* break; */
		}
		if (!bad && !ctx->vol)
			dorest(ctx, 0, &buf->block.restart, TRUE);
<<<<<<< HEAD
		if (!le16_eq(buf->block.restart.major_ver, const_cpu_to_le16(1))
		    || !le16_eq(buf->block.restart.minor_ver, const_cpu_to_le16(1))) {
			printf("** Unsupported $LogFile version %d.%d\n",
				le16_to_cpu(buf->block.restart.major_ver),
				le16_to_cpu(buf->block.restart.minor_ver));
			bad = TRUE;
		}
=======
		major = le16_to_cpu(buf->block.restart.major_ver);
		minor = le16_to_cpu(buf->block.restart.minor_ver);
		if ((major == 2) && (minor == 0)) {
			if (!optk) {
				printf("** Fast restart mode detected,"
						" data could be lost\n");
				printf("   Use option --kill-fast-restart"
						" to bypass\n");
				bad = TRUE;
			}
		} else
			if ((major != 1) || (minor != 1)) {
				printf("** Unsupported $LogFile version %d.%d\n",
					major, minor);
				bad = TRUE;
			}
>>>>>>> 0595f888
		if (bad) {
			buf = (const struct BUFFER*)NULL;
		}
	}
	return (buf);
}

/*
 *		Mark the logfile as synced
 */

static int reset_logfile(CONTEXT *ctx __attribute__((unused)))
{
	char *buffer;
	int off;
	int err;

	err = 1;
	buffer = (char*)malloc(blocksz);
	if (buffer) {
		memset(buffer, 0, blocksz);
		restart.client_in_use_list = LOGFILE_NO_CLIENT;
		restart.flags = le16_or(restart.flags, RESTART_VOLUME_IS_CLEAN);
		client.oldest_lsn = cpu_to_sle64(restart_lsn);
		/* Set $LogFile version to 1.1 so that volume can be mounted */
		log_header.major_ver = const_cpu_to_le16(1);
		log_header.minor_ver = const_cpu_to_le16(1);
		memcpy(buffer, &log_header,
					sizeof(RESTART_PAGE_HEADER));
		off = le16_to_cpu(log_header.restart_area_offset);
		memcpy(&buffer[off], &restart,
					sizeof(RESTART_AREA));
		off += le16_to_cpu(restart.client_array_offset);
		memcpy(&buffer[off], &client,
					sizeof(LOG_CLIENT_RECORD));
		if (!ntfs_mst_pre_write_fixup((NTFS_RECORD*)buffer, blocksz)
		    && (ntfs_attr_pwrite(log_na, 0,
                		blocksz, buffer) == blocksz)
		    && (ntfs_attr_pwrite(log_na, (u64)1 << blockbits,
                		blocksz, buffer) == blocksz))
			err = 0;
		free(buffer);
	}
	return (err);
}

/*
 *		Determine the most recent valid record block
 */

static const struct BUFFER *best_start(const struct BUFFER *buf,
				const struct BUFFER *altbuf)
{
	const struct BUFFER *best;
	const RECORD_PAGE_HEADER *head;
	const RECORD_PAGE_HEADER *althead;
	s64 diff;

	if (!buf || !altbuf)
		best = (buf ? buf : altbuf);
	else {
		head = &buf->block.record;
		althead = &altbuf->block.record;
		/* determine most recent, caring for wraparounds */
		diff = sle64_to_cpu(althead->last_end_lsn)
					- sle64_to_cpu(head->last_end_lsn);
		if (diff > 0)
			best = altbuf;
		else
			best = buf;
	}
<<<<<<< HEAD
	if (best && !le32_eq(best->block.record.head.magic, magic_RCRD))
=======
	if (best && (best->block.record.magic != magic_RCRD))
>>>>>>> 0595f888
		best = (const struct BUFFER*)NULL;
	return (best);
}

/*
 *                 Interpret the boot data
 *
 *	Probably not needed any more, use ctx->vol
 */

static BOOL getboot(const char *buf)
{
	u64 sectors;
	u64 clusters;
	u16 sectpercluster;
	BOOL ok;

	ok = TRUE;
	/* Beware : bad alignment */
	bytespersect = (buf[11] & 255) + ((buf[12] & 255) << 8);
	sectpercluster = buf[13] & 255;
	clustersz = bytespersect * (u32)sectpercluster;
	clusterbits = 1;
	while ((u32)(1 << clusterbits) < clustersz)
		clusterbits++;
	sectors = getle64(buf, 0x28);
	clusters = sectors/sectpercluster;
	mftlcn = getle64(buf, 0x30);
	if (buf[0x40] & 0x80)
		mftrecsz = 1 << (16 - (buf[0x40] & 15));
	else
		mftrecsz = (buf[0x40] & 127)*clustersz;
	mftrecbits = 1;
	while ((u32)(1 << mftrecbits) < mftrecsz)
		mftrecbits++;
	if (optv) {
		if ((long long)sectors*bytespersect > 10000000000LL)
			printf("Capacity %lld bytes (%lld GB)\n",
				(long long)sectors*bytespersect,
				(long long)sectors*bytespersect/1000000000);
		else
			printf("Capacity %lld bytes (%lld MB)\n",
				(long long)sectors*bytespersect,
				(long long)sectors*bytespersect/1000000);
		printf("sectors %lld (0x%llx), sector size %d\n",
				(long long)sectors,(long long)sectors,
				(int)bytespersect);
		printf("clusters %lld (0x%llx), cluster size %d (%d bits)\n",
				(long long)clusters,(long long)clusters,
				(int)clustersz,(int)clusterbits);
		printf("MFT at cluster %lld (0x%llx), entry size %lu\n",
				(long long)mftlcn,(long long)mftlcn,
				(unsigned long)mftrecsz);
		if (mftrecsz > clustersz)
			printf("%ld clusters per MFT entry\n",
				(long)(mftrecsz/clustersz));
		else
			printf("%ld MFT entries per cluster\n",
				(long)(clustersz/mftrecsz));
	}
	return (ok);
}

static int locatelogfile(CONTEXT *ctx)
{
	int err;

	err = 1;
	log_ni = ntfs_inode_open(ctx->vol, FILE_LogFile);
	if (log_ni) {
		log_na = ntfs_attr_open(log_ni, AT_DATA, AT_UNNAMED, 0);
		if (log_na) {
			logfilesz = log_na->data_size;
			err = 0;
		}
	}
	return (err);
}

/*
 *		Analyze a $LogFile copy
 *
 *	A $LogFile cannot be played. It can be however be analyzed in
 *	stand-alone mode.
 *	The location of the $MFT will have to be determined elsewhere.
 */

static BOOL getlogfiledata(CONTEXT *ctx, const char *boot)
{
	const RESTART_PAGE_HEADER *rph;
	const RESTART_AREA *rest;
	BOOL ok;
	u32 off;
	s64 size;
	u32 system_page_size;
	u32 log_page_size;

	ok = FALSE;
	fseek(ctx->file,0L,2);
	size = ftell(ctx->file);
	rph = (const RESTART_PAGE_HEADER*)boot;
	off = le16_to_cpu(rph->restart_area_offset);
	/*
	 * If the system or log page sizes are smaller than the ntfs block size
	 * or either is not a power of 2 we cannot handle this log file.
	 */
	system_page_size = le32_to_cpu(rph->system_page_size);
	log_page_size = le32_to_cpu(rph->log_page_size);
	if (system_page_size < NTFS_BLOCK_SIZE ||
			log_page_size < NTFS_BLOCK_SIZE ||
			system_page_size & (system_page_size - 1) ||
			log_page_size & (log_page_size - 1)) {
		printf("** Unsupported page size.\n");
		goto out;
	}
	if (off & 7 || off > system_page_size) {
		printf("** Inconsistent restart area offset.\n");
		goto out;
	}
	rest = (const RESTART_AREA*)&boot[off];

		/* estimate cluster size from log file size (unreliable) */
	switch (le32_to_cpu(rest->seq_number_bits)) {
	case 45 : clustersz = 512; break;
	case 43 : clustersz = 1024; break; /* can be 1024 or 2048 */
	case 40 :
	default : clustersz = 4096; break;
	}

	clusterbits = 1;
	while ((u32)(1 << clusterbits) < clustersz)
		clusterbits++;
	printf("* Assuming cluster size %ld\n",(long)clustersz);
	logfilelcn = 0;
	logfilesz = size;
	if (optv)
		printf("Log file size %lld bytes, cluster size %ld\n",
			(long long)size, (long)clustersz);
	/* Have to wait an InitializeFileRecordSegment to get these values */
	mftrecsz = 0;
	mftrecbits = 0;
	ok = TRUE;
out:
	return (ok);
}

/*
 *                 Get basic volume data
 *
 *	Locate the MFT and Logfile
 *	Not supposed to read the first log block...
 */

static BOOL getvolumedata(CONTEXT *ctx, char *boot)
{
	const RESTART_AREA *rest;
	BOOL ok;

	ok = FALSE;
	rest = (const RESTART_AREA*)NULL;
	if (ctx->vol) {
		getboot(boot);
		mftlcn = ctx->vol->mft_lcn;
		mftcnt = ctx->vol->mft_na->data_size/mftrecsz;
		if (!locatelogfile(ctx))
			ok = TRUE;
		else {
			fprintf(stderr,"** Could not read the log file\n");
		}
	} else {
		if (ctx->file
		    && (!memcmp(boot,"RSTR",4) || !memcmp(boot,"CHKD",4))) {
			printf("* Assuming a log file copy\n");
			ok = getlogfiledata(ctx, boot);
			if (!ok)
				goto out;
		} else
			fprintf(stderr,"** Not an NTFS image or log file\n");
		}
// TODO get rest ?, meaningful ?
	if (ok && rest) {
		if (!le16_cmpz(rest->client_in_use_list)
		   || le16_andz(rest->flags, const_cpu_to_le16(2)))
			printf("Volume was not unmounted safely\n");
		else
			printf("Volume was unmounted safely\n");
		if (le16_to_cpu(rest->client_in_use_list) > 1)
			printf("** multiple clients not implemented\n");
	}
out:
	return (ok);
}

/*
 *		Open the volume (or the log file) and gets its parameters
 *
 *	Returns TRUE if successful
 */

static BOOL open_volume(CONTEXT *ctx, const char *device_name)
{
	union {
		char buf[1024];
		 /* alignment may be needed in getboot() */
		long long force_align;
	} boot;
	BOOL ok;
	int got;

	ok =FALSE;
		/*
		 * First check the boot sector, to avoid library errors
		 * when trying to mount a log file.
		 * If the device cannot be fopened or fread, then it is
		 * unlikely to be a file.
		 */
	ctx->vol = (ntfs_volume*)NULL;
	ctx->file = fopen(device_name, "rb");
	if (ctx->file) {
		got = fread(boot.buf,1,1024,ctx->file);
		if ((got == 1024)
		    && (!memcmp(boot.buf, "RSTR", 4)
				|| !memcmp(boot.buf, "CHKD", 4))) {
			/* This appears to be a log file */
			ctx->vol = (ntfs_volume*)NULL;
			ok = getvolumedata(ctx, boot.buf);
			if (!ok) {
				fclose(ctx->file);
				goto out;
			}
		} else {
			fclose(ctx->file);
		}
	}
	if (!ok) {
		/* Not a log file, assume an ntfs device, mount it */
		ctx->file = (FILE*)NULL;
		ctx->vol = ntfs_mount(device_name,
			((optk || optp || optu || opts) && !optn
				? NTFS_MNT_FORENSIC : NTFS_MNT_RDONLY));
		if (ctx->vol) {
			ok = getvolumedata(ctx, boot.buf);
			if (!ok)
				ntfs_umount(ctx->vol, TRUE);
		}
	}
out:
	return (ok);
}

static u16 dorcrd(CONTEXT *ctx, u32 blk, u16 pos, const struct BUFFER *buf,
			const struct BUFFER *nextbuf)
{
	if (optv) {
		if (optv >= 2)
			hexdump(buf->block.data,blocksz);
		printf("* RCRD in block %ld 0x%lx (addr 0x%llx)"
			" from pos 0x%x\n",
			(long)blk,(long)blk,
			(long long)loclogblk(ctx, blk),(int)pos);
	} else {
		if (optt)
			printf("block %ld\n",(long)blk);
	}
	return (forward_rcrd(ctx, blk, pos, buf, nextbuf));
}

/*
 *		Concatenate and process a record overlapping on several blocks
 */

static TRISTATE backoverlap(CONTEXT *ctx, int blk,
			const char *data, const char *nextdata, int k)
{
	const LOG_RECORD *logr;
	char *fullrec;
	s32 size;
	int space;
	int nextspace;
	TRISTATE state;
	u16 blkheadsz;

	logr = (const LOG_RECORD*)&data[k];
	state = T_ERR;
	size = le32_to_cpu(logr->client_data_length) + LOG_RECORD_HEAD_SZ;
	space = blocksz - k;
	blkheadsz = sizeof(RECORD_PAGE_HEADER)
			+ ((2*getle16(data,6) - 1) | 7) + 1;
	nextspace = blocksz - blkheadsz;
	if ((space >= LOG_RECORD_HEAD_SZ)
	    && (size > space)
	    && (size < MAXRECSIZE)) {
		fullrec = (char*)malloc(size);
		memcpy(fullrec,&data[k],space);
		if (size <= (space + nextspace))
			memcpy(&fullrec[space], nextdata + blkheadsz,
						size - space);
		else {
			const struct BUFFER *morebuf;
			const char *moredata;
			int total;
			int more;
			unsigned int mblk;

			if (optv)
				printf("* big record, size %d\n",size);
			total = space;
			mblk = blk + 1;
			while (total < size) {
				if (mblk >= (logfilesz >> blockbits))
					mblk = BASEBLKS;
				more = size - total;
				if (more > nextspace)
					more = nextspace;
				morebuf = read_buffer(ctx, mblk);
				if (morebuf) {
					moredata = morebuf->block.data;
					memcpy(&fullrec[total],
						moredata + blkheadsz, more);
				}
				total += more;
				mblk++;
			}
		}

		state = (likelyop((LOG_RECORD*)fullrec) ? T_OK : T_ERR);
		actionnum++;
		if (optv) {
			printf("\nOverlapping backward action %d at 0x%x"
				" size %d (next at 0x%x)\n",
				(int)actionnum,(int)k,
				(int)size,(int)(k + size));
			printf("Overlap marked for block %ld space %d"
				" likely %d\n",
				(long)blk,(int)space,(state == T_OK));
		}
		if (state == T_OK) {
			showlogr(ctx, k, (LOG_RECORD*)fullrec);
			if (optp || optu || opts)
				state = enqueue_action(ctx,
						(LOG_RECORD*)fullrec,
						size, actionnum);
		} else {
			/* Try to go on unless playing actions */
			if (optb && (state == T_ERR))
				state = T_OK;
		}
		free(fullrec);
	} else {
			/* Error conditions */
		if ((size < MINRECSIZE) || (size > MAXRECSIZE)) {
			printf("** Invalid record size %ld"
					" in block %ld\n",
					(long)size,(long)blk);
		} else
			printf("** Inconsistency : the final"
						" record in block %ld"
						" does not overlap\n",
						(long)blk);
			/* Do not abort, unless playing actions */
		state = (optb ? T_OK : T_ERR);
	}
	return (state);
}

static TRISTATE backward_rcrd(CONTEXT *ctx, u32 blk, int skipped,
                  const struct BUFFER *buf, const struct BUFFER *prevbuf,
                  const struct BUFFER *nextbuf)
{
	u16 poslist[75]; /* 4096/sizeof(LOG_RECORD) */
	const RECORD_PAGE_HEADER *rph;
	const RECORD_PAGE_HEADER *prevrph;
	const LOG_RECORD *logr;
	const char *data;
	const char *nextdata;
	BOOL stop;
	TRISTATE state;
	s32 size;
	int cnt;
	u16 k;
	u16 endoff;
	int j;

	state = T_ERR;
	rph = &buf->block.record;
	prevrph = (RECORD_PAGE_HEADER*)NULL;
	if (prevbuf)
		prevrph = &prevbuf->block.record;
	data = buf->block.data;
<<<<<<< HEAD
	if (rph && le32_eq(rph->head.magic, magic_RCRD)
	    && (!prevrph || le32_eq(prevrph->head.magic, magic_RCRD))) {
=======
	if (rph && (rph->magic == magic_RCRD)
	    && (!prevrph || (prevrph->magic == magic_RCRD))) {
>>>>>>> 0595f888
		if (optv) {
			if (optv >= 2)
				hexdump(data,blocksz);
			printf("* RCRD in block %ld 0x%lx (addr 0x%llx)\n",
			     (long)blk,(long)blk,
			     (long long)loclogblk(ctx, blk));
		} else {
			if (optt)
				printf("block %ld\n",(long)blk);
		}
		showheadrcrd(blk, rph);
		if (!prevbuf)
			k = buf->headsz;
		else
			k = firstrecord(skipped, buf, prevbuf);
		logr = (const LOG_RECORD*)&data[k];
		cnt = 0;
	   /* check whether there is at least one beginning of record */
		endoff = le16_to_cpu(rph->next_record_offset);
		if (k && ((k < endoff) || !endoff)) {
			logr = (const LOG_RECORD*)&data[k];
			if (likelyop(logr)) {
				stop = FALSE;
				state = T_OK;
				if (optv)
					printf("First record checked"
						" at offset 0x%x\n", (int)k);
			} else {
				printf("** Bad first record at offset 0x%x\n",
								(int)k);
				if (optv)
					showlogr(ctx, k,logr);
				k = searchlikely(buf);
				stop = !k;
				if (stop) {
					printf("** Could not recover,"
						" stopping at block %d\n",
						(int)blk);
					state = T_ERR;
				} else {
					/* Try to go on, unless running */
					if (optb)
						state = T_OK;
				}
			}
			while (!stop) {
				logr = (const LOG_RECORD*)&data[k];
				size = le32_to_cpu(logr->client_data_length)
						+ LOG_RECORD_HEAD_SZ;
				if ((size < MINRECSIZE)
				    || (size > MAXRECSIZE)
				    || (size & 7)) {
					printf("** Bad size %ld in block %ld"
						" offset 0x%x, stopping\n",
						(long)size,(long)blk,(int)k);
					stop = TRUE;
				} else {
					if (((u32)(k + size) <= blocksz)
					    && ((u32)(k + size) <= endoff)) {
						poslist[cnt++] = k;
						if (le32_cmpz(logr->client_data_length))
							stop = TRUE;
						k += size;
						if ((u32)(k
						    + LOG_RECORD_HEAD_SZ)
						    > blocksz)
							stop = TRUE;
					} else {
						stop = TRUE;
					}	  
				}
			}
		} else {
			stop = TRUE;
			state = (k ? T_OK : T_ERR);
		}
		      /* Now examine an overlapping record */
		if (k
		    && ((k == endoff) || !endoff)
		    && ((u32)(k + LOG_RECORD_HEAD_SZ) <= blocksz)) {
			if (nextbuf && (blk >= BASEBLKS)) {
				nextdata = nextbuf->block.data;
				state = backoverlap(ctx, blk,
						data, nextdata, k);
			}
		}
		for (j=cnt-1; (j>=0) && (state==T_OK); j--) {
			k = poslist[j];
			logr = (const LOG_RECORD*)&data[k];
			size = le32_to_cpu(logr->client_data_length)
					+ LOG_RECORD_HEAD_SZ;
			actionnum++;
			if (optv && (!optc || within_lcn_range(logr))) {
				printf("\n* log backward action %u at 0x%x"
					" size %d (next at 0x%x)\n",
					actionnum, k, size, k + size);
			}
			if ((optv | optt)
			    && (!nextbuf && (j == (cnt - 1)))) {
				printf("* This is the latest record\n");
				if (sle64_eq(logr->this_lsn, restart.current_lsn))
					printf("   its lsn matches the global"
						" restart lsn\n");
				if (sle64_eq(logr->this_lsn, client.client_restart_lsn))
					printf("   its lsn matches the client"
						" restart lsn\n");
				if (le32_eq(logr->client_data_length,
				    restart.last_lsn_data_length))
					printf("   its length matches the"
						" last record length\n");
			}
		showlogr(ctx, k, logr);
		if (optp || optu || opts)
			state = enqueue_action(ctx, logr, size, actionnum);
		}
	}
	return (state);
}

static int walkback(CONTEXT *ctx, const struct BUFFER *buf, u32 blk,
			const struct BUFFER *prevbuf, u32 prevblk)
{
	const struct BUFFER *nextbuf;
	NTFS_RECORD_TYPES magic;
	u32 stopblk;
	TRISTATE state;

	if (optv)
		printf("\n* block %d at 0x%llx\n",(int)blk,
					(long long)loclogblk(ctx, blk));
	ctx->firstaction = (struct ACTION_RECORD*)NULL;
	ctx->lastaction = (struct ACTION_RECORD*)NULL;
	nextbuf = (const struct BUFFER*)NULL;
	stopblk = prevblk + 2; // wraparound !
	state = backward_rcrd(ctx, blk, 0, buf,
			prevbuf, (struct BUFFER*)NULL);
	while ((state == T_OK)
	   && !((blk > stopblk) && (prevblk <= stopblk))
	   && (!(optp || optu) || (playedactions < playcount))) {
		int skipped;

		nextbuf = buf;
		buf = prevbuf;
		blk = prevblk;
		skipped = 0;
		prevbuf = findprevious(ctx, buf);
		if (prevbuf) {
			prevblk = prevbuf->num;
			if (prevblk < blk)
				skipped = blk - prevblk - 1;
			else
				skipped = blk - prevblk - 1
					+ (logfilesz >> blockbits) - BASEBLKS;
<<<<<<< HEAD
			magic = prevbuf->block.record.head.magic;
			/* switch (magic) { */
			if (le32_eq(magic, magic_RCRD)) {
			}
			else if (le32_eq(magic, magic_CHKD)) {
=======
			magic = prevbuf->block.record.magic;
			switch (magic) {
			case magic_RCRD :
				break;
			case magic_CHKD :
>>>>>>> 0595f888
				printf("** Unexpected block type CHKD\n");
			}
			else if (le32_eq(magic, magic_RSTR)) {
				printf("** Unexpected block type RSTR\n");
			}
			else {
				printf("** Invalid block %d\n",(int)prevblk);
				/* break; */
			}
			if (optv) {
				if (skipped)
					printf("\n* block %ld at 0x%llx (block"
						" %ld used as previous one)\n",
						(long)blk,
						(long long)loclogblk(ctx, blk),
						(long)prevblk);
				else
					printf("\n* block %ld at 0x%llx\n",
						(long)blk,
						(long long)loclogblk(ctx, blk));
			}
			state = backward_rcrd(ctx, blk, skipped,
						buf, prevbuf, nextbuf);
		} else {
			fprintf(stderr,"** Could not read block %lu\n",
								(long)prevblk);
			state = T_ERR;
		}
	}
	if ((blk > stopblk) && (prevblk <= stopblk))
		printf("* Earliest block reached\n");
	if ((optp || optu) && (playedactions >= playcount))
		printf("* Transaction set count reached\n");
	if (opts)
		printf("* %s %s after playing %u actions\n",
				(optn ? "Sync simulation" : "Syncing"),
				(state == T_ERR ? "failed" : "successful"),
				redocount);
			/* free queue */
	while (ctx->firstaction) {
		struct ACTION_RECORD *action;

		action = ctx->firstaction->next;
		free(ctx->firstaction);
		ctx->firstaction = action;
		}
	ctx->lastaction = (struct ACTION_RECORD*)NULL;
	return (state == T_ERR ? 1 : 0);
}

static int walk(CONTEXT *ctx)
{
	const struct BUFFER *buf;
	const struct BUFFER *nextbuf;
	const struct BUFFER *prevbuf;
	const struct BUFFER *startbuf;
	const NTFS_RECORD *record;
	const RECORD_PAGE_HEADER *rph;
	NTFS_RECORD_TYPES magic;
	u32 blk;
	u32 nextblk;
	u32 prevblk;
	int err;
	u16 blkheadsz;
	u16 pos;
	BOOL dirty;
	BOOL done;

	buf = (struct BUFFER*)NULL;
	nextbuf = (struct BUFFER*)NULL;
	if (optb || optp || optu || opts) {
		prevbuf = (struct BUFFER*)NULL;
	}
	done = FALSE;
	dirty = TRUE;
	err = 0;
	blk = 0;
	pos = 0;
			/* read and process the first restart block */
	buf = read_restart(ctx);
	if (buf) {
		if (optv)
			printf("\n* block %d at 0x%llx\n",(int)blk,
					(long long)loclogblk(ctx, blk));
	} else {
		done = TRUE;
		err = 1;
	}

	nextblk = blk + 1;
	while (!done) {
		 /* next block is needed to process the current one */
		if ((nextblk >= (logfilesz >> blockbits)) && (optr || optf))
			nextbuf = read_buffer(ctx, BASEBLKS);
		else
			nextbuf = read_buffer(ctx,nextblk);
		if (nextbuf) {
			record = (const NTFS_RECORD*)&nextbuf->block.data;
			blkheadsz = nextbuf->headsz;
			magic = record->magic;
			/* switch (magic) { */
			if (le32_eq(magic, magic_CHKD) ||
				le32_eq(magic, magic_RSTR) ||
				le32_eq(magic, magic_RCRD)) {
			}
			else {
				printf("** Invalid block\n");
				err = 1;
				/* break; */
			}
<<<<<<< HEAD
			magic = buf->block.record.head.magic;
			/* switch (magic) { */
			if (le32_eq(magic, magic_CHKD) ||
				le32_eq(magic, magic_RSTR)) {
=======
			magic = buf->block.record.magic;
			switch (magic) {
			case magic_CHKD :
			case magic_RSTR :
>>>>>>> 0595f888
				dirty = dorest(ctx, blk, &buf->block.restart,
								FALSE);
			}
			else if (le32_eq(magic, magic_RCRD)) {
				if (blk < BASEBLKS)
					pos = buf->headsz;
				pos = dorcrd(ctx, blk, pos, buf, nextbuf);
				while (pos >= blocksz) {
					if (optv > 1)
						printf("Skipping block %d"
						" pos 0x%x\n",
						(int)nextblk,(int)pos);
					pos -= (blocksz - blkheadsz);
					nextblk++;
					}
				if ((blocksz - pos) < LOG_RECORD_HEAD_SZ) {
					pos = 0;
					nextblk++;
				}
				if (nextblk != (blk + 1)) {
					nextbuf = read_buffer(ctx,nextblk);
				}
			}
			else {
				if (le32_cmpz(le32_not(magic))) {
					if (optv)
						printf("   empty block\n");
				}
				/* break; */
			}
		} else {
			fprintf(stderr,"* Could not read block %d\n",nextblk);
			if (ctx->vol) {
			/* In full mode, ignore errors on restart blocks */
				if (blk >= RSTBLKS) {
					done = TRUE;
					err = 1;
				}
			} else {
				done = TRUE;
				err = 1;
			}
		}
		blk = nextblk;
		nextblk++;
		if (optr) { /* Only selected range */
			if ((nextblk == BASEBLKS) && (nextblk < firstblk))
				 nextblk = firstblk;
			if ((blk >= BASEBLKS) && (blk > lastblk))
				done = TRUE;
		} else
			if (optf) { /* Full log, forward */
				if (blk*blocksz >= logfilesz)
					done = TRUE;
			} else
				if (optb || optp || optu || opts) {
					/* Restart blocks only (2 blocks) */
					if (blk >= RSTBLKS)
						done = TRUE;
				} else { /* Base blocks only (4 blocks) */
					if (blk >= BASEBLKS)
						done = TRUE;
				}
		if (!done) {
			buf = nextbuf;
			if (blk >= RSTBLKS && blk < BASEBLKS) {
				/* The latest buf may be more recent
				   than restart */
				rph = &buf->block.record;
				if ((s64)(sle64_to_cpu(rph->last_end_lsn)
					  - committed_lsn) > 0) {
					committed_lsn =
						sle64_to_cpu(rph->last_end_lsn);
					if (optv)
						printf("* Restart page was "
						       "obsolete, updated "
						       "committed lsn\n");
				}
			}
			if (optv)
				printf("\n* block %d at 0x%llx\n",(int)blk,
					(long long)loclogblk(ctx, blk));
		}
	}
	if (optv && opts && !dirty)
		printf("* Volume is clean, nothing to do\n");
	if (optb || optp || optu
	    || (opts && dirty)) {
		playedactions = 0;
		ctx->firstaction = (struct ACTION_RECORD*)NULL;
		ctx->lastaction = (struct ACTION_RECORD*)NULL;
		buf = nextbuf;
		nextbuf = read_buffer(ctx, blk+1);
		startbuf = best_start(buf,nextbuf);
		if (startbuf) {
			if (startbuf == nextbuf) {
				/* nextbuf is better, show blk */
				if (optv && buf) {
					printf("* Ignored block %d at 0x%llx\n",
						(int)blk,
						(long long)loclogblk(ctx, blk));
					if (optv >= 2)
						hexdump(buf->block.data,
								blocksz);
					showheadrcrd(blk, &buf->block.record);
				}
				blk++;
				buf = nextbuf;
			} else {
				/* buf is better, show blk + 1 */
				if (optv && nextbuf) {
					printf("* Ignored block %d at 0x%llx\n",
						(int)(blk + 1),
						(long long)loclogblk(ctx,
								blk + 1));
					if (optv >= 2)
						hexdump(nextbuf->block.data,
								blocksz);
					showheadrcrd(blk + 1,
							&nextbuf->block.record);
				}
			}
			/* The latest buf may be more recent than restart */
			rph = &buf->block.record;
			if ((s64)(sle64_to_cpu(rph->last_end_lsn)
					- committed_lsn) > 0) {
				committed_lsn = sle64_to_cpu(rph->last_end_lsn);
				if (optv)
					printf("* Restart page was obsolete\n");
			}
			nextbuf = (const struct BUFFER*)NULL;
			prevbuf = findprevious(ctx, buf);
			if (prevbuf) {
				prevblk = prevbuf->num;
<<<<<<< HEAD
				magic = prevbuf->block.record.head.magic;
				/* switch (magic) { */
				if (le32_eq(magic, magic_RCRD)) {
				}
				else if (le32_eq(magic, magic_CHKD)) {
=======
				magic = prevbuf->block.record.magic;
				switch (magic) {
				case magic_RCRD :
					break;
				case magic_CHKD :
>>>>>>> 0595f888
					printf("** Unexpected block type CHKD\n");
					err = 1;
				}
				else if (le32_eq(magic, magic_RSTR)) {
					err = 1;
					printf("** Unexpected block type RSTR\n");
				}
				else {
					err = 1;
					printf("** Invalid block\n");
					/* break; */
				}
			} else
				prevblk = BASEBLKS;
			if (!err)
				err = walkback(ctx, buf, blk,
							prevbuf, prevblk); 
		} else {
			fprintf(stderr,"** No valid start block, aborting\n");
			err = 1;
		}
	}
	return (err);
}

BOOL exception(int num)
{
	int i;

	i = 0;
	while ((i < 10) && optx[i] && (optx[i] != num))
		i++;
	return (optx[i] == num);
}

static void version(void)
{
	printf("\n%s v%s (libntfs-3g) - Recover updates committed by Windows"
			" on an NTFS Volume.\n\n", "ntfsrecover", VERSION);
	printf("Copyright (c) 2012-2016 Jean-Pierre Andre\n");
	printf("\n%s\n%s%s\n", ntfs_gpl, ntfs_bugs, ntfs_home);
}

static void usage(void)
{
	fprintf(stderr,"Usage : for recovering the updates committed by Windows :\n");
	fprintf(stderr,"        ntfsrecover partition\n");
	fprintf(stderr,"                (e.g. ntfsrecover /dev/sda1)\n"); 
	fprintf(stderr,"Advanced : ntfsrecover [-b] [-c first-last] [-i] [-f] [-n] [-p count]\n");
	fprintf(stderr,"                    [-r first-last] [-t] [-u count] [-v] partition\n");
	fprintf(stderr,"	   -b : show the full log backward\n");
	fprintf(stderr,"	   -c : restrict to the actions related to cluster range\n");
	fprintf(stderr,"	   -i : show invalid (stale) records\n");
	fprintf(stderr,"	   -f : show the full log forward\n");
	fprintf(stderr,"	   -h : show this help information\n");
	fprintf(stderr,"	   -k : kill fast restart data\n");
	fprintf(stderr,"	   -n : do not apply any modification\n");
	fprintf(stderr,"	   -p : undo the latest count transaction sets and play one\n");
	fprintf(stderr,"	   -r : show a range of log blocks forward\n");
	fprintf(stderr,"	   -s : sync the committed changes (default)\n");
	fprintf(stderr,"	   -t : show transactions\n");
	fprintf(stderr,"	   -u : undo the latest count transaction sets\n");
	fprintf(stderr,"	   -v : show more information (-vv yet more)\n");
	fprintf(stderr,"	   -V : show version and exit\n");
}

/*
 *		Process command options
 */

static BOOL getoptions(int argc, char *argv[])
{
	int c;
	int xcount;
	u32 xval;
	char *endptr;
	BOOL err;
	static const char *sopt = "-bc:hifknp:r:stu:vVx:";
	static const struct option lopt[] = {
		{ "backward",		no_argument,		NULL, 'b' },
		{ "clusters",		required_argument,	NULL, 'c' },
		{ "forward",		no_argument,		NULL, 'f' },
		{ "help",		no_argument,		NULL, 'h' },
		{ "kill-fast-restart",	no_argument,		NULL, 'k' },
		{ "no-action",		no_argument,		NULL, 'n' },
		{ "play",		required_argument,	NULL, 'p' },
		{ "range",		required_argument,	NULL, 'r' },
		{ "sync",		no_argument,		NULL, 's' },
		{ "transactions",	no_argument,		NULL, 't' },
		{ "undo",		required_argument,	NULL, 'u' },
		{ "verbose",		no_argument,		NULL, 'v' },
		{ "version",		no_argument,		NULL, 'V' },
		{ "exceptions",		required_argument,	NULL, 'x' },
		{ NULL, 		0, NULL, 0 }
	};

	err = FALSE;
	optb = FALSE;
	optc = FALSE;
	optd = FALSE;
	optf = FALSE;
	opth = FALSE;
	opti = FALSE;
	optk = FALSE;
	optn = FALSE;
	optp = FALSE;
	optr = FALSE;
	opts = 0;
	optt = FALSE;
	optu = FALSE;
	optv = 0;
	optV = FALSE;
	optx[0] = 0;

	while ((c = getopt_long(argc, argv, sopt, lopt, NULL)) != -1) {
		switch (c) {
		case 1:	/* A non-option argument */
			if (optind == argc)
				optd = TRUE;
			else {
				fprintf(stderr, "Device must be the"
						" last argument.\n");
				err = TRUE;
			}
			break;
		case 'b':
			optb = TRUE;
			break;
		case 'c':
			firstlcn = strtoull(optarg, &endptr, 0);
			lastlcn = firstlcn;
			if (*endptr == '-')
				lastlcn = strtoull(++endptr, &endptr, 0);
			if (*endptr || (lastlcn < firstlcn)) {
				fprintf(stderr,"Bad cluster range\n");
				err = TRUE;
			} else
				optc = TRUE;
			break;
		case 'f':
			optf = TRUE;
			break;
		case '?':
		case 'h':
			opth = TRUE;
			break;
		case 'k':
			optk = TRUE;
			break;
		case 'n':
			optn = TRUE;
			break;
		case 'p':
			playcount = strtoull(optarg, &endptr, 0);
			if (*endptr) {
				fprintf(stderr,"Bad play count\n");
				err = TRUE;
			} else
				optp = TRUE;
			break;
		case 'r' :
			firstblk = strtoull(optarg, &endptr, 0);
			lastblk = firstblk;
			if (*endptr == '-')
				lastblk = strtoull(++endptr, &endptr, 0);
			if (*endptr || (lastblk < firstblk)) {
				fprintf(stderr,"Bad log block range\n");
				err = TRUE;
			} else
				optr = TRUE;
			break;
		case 's':
			opts++;
			break;
		case 't':
			optt = TRUE;
			break;
		case 'u':
			playcount = strtoull(optarg, &endptr, 0);
			if (*endptr) {
				fprintf(stderr,"Bad undo count\n");
				err = TRUE;
			} else
				optu = TRUE;
			break;
		case 'v':
			optv++;
			break;
		case 'V':
			optV = TRUE;
			break;
		case 'x':
				/*
				 * Undocumented : actions to execute, though
				 * they should be skipped under normal rules.
				 */
			xcount = 0;
			xval = strtoull(optarg, &endptr, 0);
			while ((*endptr == ',')
			    && (xcount < (MAXEXCEPTION - 1))) {
				optx[xcount++] = xval;
				xval = strtoull(++endptr, &endptr, 0);
			}
			if (*endptr || (xcount >= MAXEXCEPTION)) {
				fprintf(stderr,"Bad exception list\n");
				err = TRUE;
			} else {
				optx[xcount++] = xval;
				optx[xcount] = 0;
			}
			break;
		default:
			fprintf(stderr,"Unknown option '%s'.\n",
							argv[optind - 1]);
			err = TRUE;
		}
	}

	if (!optd && !optV && !opth) {
		fprintf(stderr,"Device argument is missing\n");
		err = TRUE;
	}
	if (!(optb || optf || optp || optr || opts || optt || optu || optV))
		opts = 1;
	if (optb && (optf || optr || opts)) {
		fprintf(stderr,"Options -f, -r and -s are incompatible with -b\n");
		err = TRUE;
	}
	if (optf && (optp || opts || optu)) {
		fprintf(stderr,"Options -p, -s and -u are incompatible with -f\n");
		err = TRUE;
	}
	if (optp && (optr || opts || optt || optu)) {
		fprintf(stderr,"Options -r, -s, -t and -u are incompatible with -p\n");
		err = TRUE;
	}
	if (optr && (opts || optu)) {
		fprintf(stderr,"Options -s and -u are incompatible with -r\n");
		err = TRUE;
	}
	if (opts && (optt || optu)) {
		fprintf(stderr,"Options -t and -u are incompatible with -s\n");
		err = TRUE;
	}

	if (opth || err)
		usage();
	else
		if (optV)
			version();
	return (!err);
}

/*
 *		Quick checks on the layout of needed structs
 */

static BOOL checkstructs(void)
{
	BOOL ok;

	ok = TRUE;
   	if (sizeof(RECORD_PAGE_HEADER) != 40) {
      		fprintf(stderr,
			"* error : bad sizeof(RECORD_PAGE_HEADER) %d\n",
			(int)sizeof(RECORD_PAGE_HEADER));
		ok = FALSE;
	}
	if (sizeof(LOG_RECORD) != 88) {
      		fprintf(stderr,
			"* error : bad sizeof(LOG_RECORD) %d\n",
			(int)sizeof(LOG_RECORD));
		ok = FALSE;
	}
   	if (sizeof(RESTART_PAGE_HEADER) != 32) {
      		fprintf(stderr,
			"* error : bad sizeof(RESTART_PAGE_HEADER) %d\n",
			(int)sizeof(RESTART_PAGE_HEADER));
		ok = FALSE;
	}
   	if (sizeof(RESTART_AREA) != 48) {
      		fprintf(stderr,
			"* error : bad sizeof(RESTART_AREA) %d\n",
			(int)sizeof(RESTART_AREA));
		ok = FALSE;
	}
   	if (sizeof(ATTR_OLD) != 44) {
      		fprintf(stderr,
			"* error : bad sizeof(ATTR_OLD) %d\n",
			(int)sizeof(ATTR_OLD));
		ok = FALSE;
	}
   	if (sizeof(ATTR_NEW) != 40) {
      		fprintf(stderr,
			"* error : bad sizeof(ATTR_NEW) %d\n",
			(int)sizeof(ATTR_NEW));
		ok = FALSE;
	}
	if (LastAction != 38) {
      		fprintf(stderr,
			"* error : bad action list, %d actions\n",
			(int)LastAction);
		ok = FALSE;
	}
	return (ok);
}

int main(int argc, char *argv[])
{
	CONTEXT ctx;
	unsigned int i;
	int err;

	err = 1;
	if (checkstructs()
	    && getoptions(argc,argv)) {
		if (optV || opth) {
			err = 0;
		} else {
			redocount = 0;
			undocount = 0;
			actionnum = 0;
			attrcount = 0;
			redos_met = 0;
			attrtable = (struct ATTR**)NULL;
			for (i=0; i<(BUFFERCNT + BASEBLKS); i++)
				buffer_table[i] = (struct BUFFER*)NULL;
			ntfs_log_set_handler(ntfs_log_handler_outerr);
			if (open_volume(&ctx, argv[argc - 1])) {
				if (!ctx.vol
				    && (opts || optp || optu)) {
					printf("Options -s, -p and -u"
						" require a full device\n");
					err = 1;
				} else {
					err = walk(&ctx);
					if (ctx.vol) {
						if ((optp || optu || opts)
						    && !err
						    && !optn) {
							reset_logfile(&ctx);
						}
						ntfs_attr_close(log_na);
						ntfs_inode_close(log_ni);
						ntfs_umount(ctx.vol, TRUE);
					} else
						fclose(ctx.file);
				}
			} else
				fprintf(stderr,"Could not open %s\n",
							argv[argc - 1]);
			for (i=0; i<(BUFFERCNT + BASEBLKS); i++)
				free(buffer_table[i]);
			for (i=0; i<attrcount; i++)
				free(attrtable[i]);
			free(attrtable);
			if (ctx.vol) {
				freeclusterentry((struct STORE*)NULL);
				show_redos();
			}
		}
	}
	if (err)
		exit(1);
	return (0);
}<|MERGE_RESOLUTION|>--- conflicted
+++ resolved
@@ -834,8 +834,8 @@
 {
 	BOOL likely;
 
-	switch (logr->record_type) {
-	case LOG_STANDARD : /* standard record */
+	do {
+	if (le32_eq(logr->record_type, LOG_STANDARD)) { /* standard record */
 	     /* Operations in range 0..LastAction-1, can be both null */
 		likely = ((unsigned int)le16_to_cpu(logr->redo_operation)
 						< LastAction)
@@ -882,7 +882,7 @@
 			}
 		}
 		break;
-	case LOG_CHECKPOINT : /* check-point */
+	} else if (le32_eq(logr->record_type, LOG_CHECKPOINT)) { /* check-point */
 	     /*
 	      * undo and redo operations are null
 	      * or CompensationlogRecord with no data
@@ -899,10 +899,10 @@
 		    && ((le32_to_cpu(logr->client_data_length) == 0x68)
 			|| (le32_to_cpu(logr->client_data_length) == 0x70));
 		break;
-	default :
+	} else {
 		likely = FALSE;
 		break;
-	}
+	} } while(0);
 	return (likely);
 }
 
@@ -980,13 +980,8 @@
 		k = 0;
 		/* Minimal size is apparently 48 : offset of redo_operation */
 	if (k && ((blocksz - k) >= LOG_RECORD_HEAD_SZ)) {
-<<<<<<< HEAD
-		logr = (const struct LOG_RECORD*)&prevdata[k];
+		logr = (const LOG_RECORD*)&prevdata[k];
 		if (le32_cmpz(logr->client_data_length)) {
-=======
-		logr = (const LOG_RECORD*)&prevdata[k];
-		if (!logr->client_data_length) {
->>>>>>> 0595f888
 			/*
 			 * Sometimes the end of record is free space.
 			 * This apparently means reaching the end of
@@ -1852,15 +1847,9 @@
 	unsigned int listsize;
 	BOOL onmft;
 
-<<<<<<< HEAD
-	switch (le32_to_cpu(logr->record_type)) {
-	case 1 :
+	do {
+	if (le32_eq(logr->record_type, LOG_STANDARD)) {
 		onmft = !le16_cmpz(logr->cluster_index)
-=======
-	switch (logr->record_type) {
-	case LOG_STANDARD :
-		onmft = logr->cluster_index
->>>>>>> 0595f888
 			|| acts_on_mft(le16_to_cpu(logr->redo_operation))
 			|| acts_on_mft(le16_to_cpu(logr->undo_operation));
 		printf("redo_operation         %04x %s\n",
@@ -2079,7 +2068,7 @@
                 printf("* undo data overflows from record\n");
 	    }
          	break;
-	case LOG_CHECKPOINT :
+       } else if (le32_eq(logr->record_type, LOG_CHECKPOINT)) {
 		printf("---> checkpoint record\n");
 		printf("redo_operation         %04x %s\n",
 			(int)le16_to_cpu(logr->redo_operation),
@@ -2108,7 +2097,7 @@
 			printf("unknown-%u              %016llx\n",i,
 				(long long)le64_to_cpu(logr->unknown_list[i]));
 		break;
-	default :
+	} else {
 		printf("** Unknown action type\n");
 		if (le32_to_cpu(logr->client_data_length) < blocksz) {
 			printf("client_data for record type %ld\n",
@@ -2118,7 +2107,7 @@
 		} else
 			printf("** Bad client data\n");
 		break;
-	}
+	} } while(0);
 }
 
 BOOL within_lcn_range(const LOG_RECORD *logr)
@@ -2128,17 +2117,17 @@
 	BOOL within;
 
 	within = FALSE;
-   	switch (logr->record_type) {
-      	case LOG_STANDARD :
+	do {
+	if (le32_eq(logr->record_type, LOG_STANDARD)) {
          	for (i=0; i<le16_to_cpu(logr->lcns_to_follow); i++) {
             		lcn = MREF(le64_to_cpu(logr->lcn_list[i]));
 			if ((lcn >= firstlcn) && (lcn <= lastlcn))
 				within = TRUE;
 		}
 		break;
-	default :
-		break;
-	}
+	} else {
+		break;
+	} } while(0);
 	return (within);
 }
 
@@ -2177,11 +2166,7 @@
 	if (optt) {
 		const char *state;
 
-<<<<<<< HEAD
-		if (le32_eq(logr->record_type, const_cpu_to_le32(2)))
-=======
-		if (logr->record_type == LOG_CHECKPOINT)
->>>>>>> 0595f888
+		if (le32_eq(logr->record_type, LOG_CHECKPOINT))
 			state = "--checkpoint--";
 		else
 			state = commitment(sle64_to_cpu(logr->this_lsn));
@@ -2305,11 +2290,7 @@
 		err = 0;
 		state = T_OK;
 		if ((optp || optu)
-<<<<<<< HEAD
-		    && le32_eq(logr->record_type, const_cpu_to_le32(2))) {
-=======
-		    && (logr->record_type == LOG_CHECKPOINT)) {
->>>>>>> 0595f888
+		    && le32_eq(logr->record_type, LOG_CHECKPOINT)) {
 			/* if chkp process queue, and increment count */
 			playedactions++;
 			if (playedactions <= playcount) {
@@ -2616,11 +2597,7 @@
 	BOOL stop;
 
 	rph = &buf->block.record;
-<<<<<<< HEAD
-	if (rph && le32_eq(rph->head.magic, magic_RCRD)) {
-=======
-	if (rph && (rph->magic == magic_RCRD)) {
->>>>>>> 0595f888
+	if (rph && le32_eq(rph->magic, magic_RCRD)) {
 		data = buf->block.data;
 		showheadrcrd(blk, rph);
 		k = buf->headsz;
@@ -2714,13 +2691,8 @@
 	const char *data;
 
 	data = (const char*)rest;
-<<<<<<< HEAD
-	if (le32_eq(rest->head.magic, magic_RSTR)
-			|| le32_eq(rest->head.magic, magic_CHKD)) {
-=======
-	if ((rest->magic == magic_RSTR)
-			|| (rest->magic == magic_CHKD)) {
->>>>>>> 0595f888
+	if (le32_eq(rest->magic, magic_RSTR)
+			|| le32_eq(rest->magic, magic_CHKD)) {
 		if (optv) {
 			printf("magic                  %08lx\n",
 				(long)le32_to_cpu(rest->magic));
@@ -2847,13 +2819,8 @@
 				sizeof(RESTART_AREA));
 		offs += le16_to_cpu(restart.client_array_offset);
 		memcpy(&client, &data[offs],
-<<<<<<< HEAD
-				sizeof(struct RESTART_CLIENT));
+				sizeof(LOG_CLIENT_RECORD));
 		dirty = le16_andz(resa->flags, RESTART_VOLUME_IS_CLEAN);
-=======
-				sizeof(LOG_CLIENT_RECORD));
-		dirty = !(resa->flags & RESTART_VOLUME_IS_CLEAN);
->>>>>>> 0595f888
 		if (optv || optt)
 			printf("* Using initial restart page,"
 				" syncing from 0x%llx, %s\n",
@@ -2898,13 +2865,8 @@
 					sizeof(RESTART_AREA));
 			offs += le16_to_cpu(restart.client_array_offset);
 			memcpy(&client, &data[offs],
-<<<<<<< HEAD
-					sizeof(struct RESTART_CLIENT));
+					sizeof(LOG_CLIENT_RECORD));
 			dirty = le16_andz(resa->flags, RESTART_VOLUME_IS_CLEAN);
-=======
-					sizeof(LOG_CLIENT_RECORD));
-			dirty = !(resa->flags & RESTART_VOLUME_IS_CLEAN);
->>>>>>> 0595f888
 			if (optv || optt)
 				printf("* Using %s restart page,"
 					" syncing from 0x%llx, %s\n",
@@ -2964,19 +2926,11 @@
 	if (buf) {
 		NTFS_RECORD_TYPES magic;
 
-<<<<<<< HEAD
-		magic = buf->block.restart.head.magic;
+		magic = buf->block.restart.magic;
 		/* switch (magic) { */
 		if (le32_eq(magic, magic_RSTR)) {
 		}
 		else if (le32_eq(magic, magic_CHKD)) {
-=======
-		magic = buf->block.restart.magic;
-		switch (magic) {
-		case magic_RSTR :
-			break;
-		case magic_CHKD :
->>>>>>> 0595f888
 			printf("** The log file has been obsoleted by chkdsk\n");
 			bad = TRUE;
 		}
@@ -2991,15 +2945,6 @@
 		}
 		if (!bad && !ctx->vol)
 			dorest(ctx, 0, &buf->block.restart, TRUE);
-<<<<<<< HEAD
-		if (!le16_eq(buf->block.restart.major_ver, const_cpu_to_le16(1))
-		    || !le16_eq(buf->block.restart.minor_ver, const_cpu_to_le16(1))) {
-			printf("** Unsupported $LogFile version %d.%d\n",
-				le16_to_cpu(buf->block.restart.major_ver),
-				le16_to_cpu(buf->block.restart.minor_ver));
-			bad = TRUE;
-		}
-=======
 		major = le16_to_cpu(buf->block.restart.major_ver);
 		minor = le16_to_cpu(buf->block.restart.minor_ver);
 		if ((major == 2) && (minor == 0)) {
@@ -3016,7 +2961,6 @@
 					major, minor);
 				bad = TRUE;
 			}
->>>>>>> 0595f888
 		if (bad) {
 			buf = (const struct BUFFER*)NULL;
 		}
@@ -3088,11 +3032,7 @@
 		else
 			best = buf;
 	}
-<<<<<<< HEAD
-	if (best && !le32_eq(best->block.record.head.magic, magic_RCRD))
-=======
-	if (best && (best->block.record.magic != magic_RCRD))
->>>>>>> 0595f888
+	if (best && !le32_eq(best->block.record.magic, magic_RCRD))
 		best = (const struct BUFFER*)NULL;
 	return (best);
 }
@@ -3482,13 +3422,8 @@
 	if (prevbuf)
 		prevrph = &prevbuf->block.record;
 	data = buf->block.data;
-<<<<<<< HEAD
-	if (rph && le32_eq(rph->head.magic, magic_RCRD)
-	    && (!prevrph || le32_eq(prevrph->head.magic, magic_RCRD))) {
-=======
-	if (rph && (rph->magic == magic_RCRD)
-	    && (!prevrph || (prevrph->magic == magic_RCRD))) {
->>>>>>> 0595f888
+	if (rph && le32_eq(rph->magic, magic_RCRD)
+	    && (!prevrph || le32_eq(prevrph->magic, magic_RCRD))) {
 		if (optv) {
 			if (optv >= 2)
 				hexdump(data,blocksz);
@@ -3642,19 +3577,11 @@
 			else
 				skipped = blk - prevblk - 1
 					+ (logfilesz >> blockbits) - BASEBLKS;
-<<<<<<< HEAD
-			magic = prevbuf->block.record.head.magic;
+			magic = prevbuf->block.record.magic;
 			/* switch (magic) { */
 			if (le32_eq(magic, magic_RCRD)) {
 			}
 			else if (le32_eq(magic, magic_CHKD)) {
-=======
-			magic = prevbuf->block.record.magic;
-			switch (magic) {
-			case magic_RCRD :
-				break;
-			case magic_CHKD :
->>>>>>> 0595f888
 				printf("** Unexpected block type CHKD\n");
 			}
 			else if (le32_eq(magic, magic_RSTR)) {
@@ -3765,17 +3692,10 @@
 				err = 1;
 				/* break; */
 			}
-<<<<<<< HEAD
-			magic = buf->block.record.head.magic;
+			magic = buf->block.record.magic;
 			/* switch (magic) { */
 			if (le32_eq(magic, magic_CHKD) ||
 				le32_eq(magic, magic_RSTR)) {
-=======
-			magic = buf->block.record.magic;
-			switch (magic) {
-			case magic_CHKD :
-			case magic_RSTR :
->>>>>>> 0595f888
 				dirty = dorest(ctx, blk, &buf->block.restart,
 								FALSE);
 			}
@@ -3910,19 +3830,11 @@
 			prevbuf = findprevious(ctx, buf);
 			if (prevbuf) {
 				prevblk = prevbuf->num;
-<<<<<<< HEAD
-				magic = prevbuf->block.record.head.magic;
+				magic = prevbuf->block.record.magic;
 				/* switch (magic) { */
 				if (le32_eq(magic, magic_RCRD)) {
 				}
 				else if (le32_eq(magic, magic_CHKD)) {
-=======
-				magic = prevbuf->block.record.magic;
-				switch (magic) {
-				case magic_RCRD :
-					break;
-				case magic_CHKD :
->>>>>>> 0595f888
 					printf("** Unexpected block type CHKD\n");
 					err = 1;
 				}
