/**
 * ntfsfix - Part of the Linux-NTFS project.
 *
 * Copyright (c) 2000-2006 Anton Altaparmakov
 * Copyright (c) 2002-2006 Szabolcs Szakacsits
 * Copyright (c) 2007      Yura Pakhuchiy
 * Copyright (c) 2011-2015 Jean-Pierre Andre
 *
 * This utility fixes some common NTFS problems, resets the NTFS journal file
 * and schedules an NTFS consistency check for the first boot into Windows.
 *
 *	Anton Altaparmakov <aia21@cantab.net>
 *
 * This program is free software; you can redistribute it and/or modify
 * it under the terms of the GNU General Public License as published by
 * the Free Software Foundation; either version 2 of the License, or
 * (at your option) any later version.
 *
 * This program is distributed in the hope that it will be useful,
 * but WITHOUT ANY WARRANTY; without even the implied warranty of
 * MERCHANTABILITY or FITNESS FOR A PARTICULAR PURPOSE.  See the
 * GNU General Public License for more details.
 *
 * You should have received a copy of the GNU General Public License
 * along with this program (in the main directory of the Linux-NTFS source
 * in the file COPYING); if not, write to the Free Software Foundation,
 * Inc., 59 Temple Place, Suite 330, Boston, MA  02111-1307  USA
 */

/*
 * WARNING: This program might not work on architectures which do not allow
 * unaligned access. For those, the program would need to start using
 * get/put_unaligned macros (#include <asm/unaligned.h>), but not doing it yet,
 * since NTFS really mostly applies to ia32 only, which does allow unaligned
 * accesses. We might not actually have a problem though, since the structs are
 * defined as being packed so that might be enough for gcc to insert the
 * correct code.
 *
 * If anyone using a non-little endian and/or an aligned access only CPU tries
 * this program please let me know whether it works or not!
 *
 *	Anton Altaparmakov <aia21@cantab.net>
 */

#include "config.h"

#ifdef HAVE_UNISTD_H
#include <unistd.h>
#endif
#ifdef HAVE_STDLIB_H
#include <stdlib.h>
#endif
#ifdef HAVE_STDIO_H
#include <stdio.h>
#endif
#ifdef HAVE_FCNTL_H
#include <fcntl.h>
#endif
#ifdef HAVE_ERRNO_H
#include <errno.h>
#endif
#ifdef HAVE_STRING_H
#include <string.h>
#endif
#ifdef HAVE_GETOPT_H
#include <getopt.h>
#endif

#include "types.h"
#include "attrib.h"
#include "volume.h"
#include "bootsect.h"
#include "mft.h"
#include "device.h"
#include "logfile.h"
#include "runlist.h"
#include "mst.h"
#include "utils.h"
/* #include "version.h" */
#include "logging.h"
#include "misc.h"

#ifdef NO_NTFS_DEVICE_DEFAULT_IO_OPS
#	error "No default device io operations!  Cannot build ntfsfix.  \
You need to run ./configure without the --disable-default-device-io-ops \
switch if you want to be able to build the NTFS utilities."
#endif

static const char *EXEC_NAME = "ntfsfix";
static const char OK[]       = "OK\n";
static const char FAILED[]   = "FAILED\n";
static const char FOUND[]    = "FOUND\n";

#define DEFAULT_SECTOR_SIZE 512

static struct {
	char *volume;
	BOOL no_action;
	BOOL clear_bad_sectors;
	BOOL clear_dirty;
} opt;

/*
 *		Definitions for fixing the self-located MFT bug
 */

#define SELFLOC_LIMIT 16

struct MFT_SELF_LOCATED {
	ntfs_volume *vol;
	MFT_RECORD *mft0;
	MFT_RECORD *mft1;
	MFT_RECORD *mft2;
	ATTR_LIST_ENTRY *attrlist;
	ATTR_LIST_ENTRY *attrlist_to_ref1;
	MFT_REF mft_ref0;
	MFT_REF mft_ref1;
	LCN attrlist_lcn;
	BOOL attrlist_resident;
} ;

/**
 * usage
 */
__attribute__((noreturn))
static void usage(int ret)
{
	ntfs_log_info("%s v%s (libntfs-3g)\n"
		   "\n"
		   "Usage: %s [options] device\n"
		   "    Attempt to fix an NTFS partition.\n"
		   "\n"
		   "    -b, --clear-bad-sectors Clear the bad sector list\n"
		   "    -d, --clear-dirty       Clear the volume dirty flag\n"
		   "    -h, --help              Display this help\n"
		   "    -n, --no-action         Do not write anything\n"
		   "    -V, --version           Display version information\n"
		   "\n"
		   "For example: %s /dev/hda6\n\n",
		   EXEC_NAME, VERSION, EXEC_NAME,
		   EXEC_NAME);
	ntfs_log_info("%s%s", ntfs_bugs, ntfs_home);
	exit(ret);
}

/**
 * version
 */
__attribute__((noreturn))
static void version(void)
{
	ntfs_log_info("%s v%s\n\n"
		   "Attempt to fix an NTFS partition.\n\n"
		   "Copyright (c) 2000-2006 Anton Altaparmakov\n"
		   "Copyright (c) 2002-2006 Szabolcs Szakacsits\n"
		   "Copyright (c) 2007      Yura Pakhuchiy\n"
		   "Copyright (c) 2011-2015 Jean-Pierre Andre\n\n",
		   EXEC_NAME, VERSION);
	ntfs_log_info("%s\n%s%s", ntfs_gpl, ntfs_bugs, ntfs_home);
	exit(0);
}

/**
 * parse_options
 */
static void parse_options(int argc, char **argv)
{
	int c;
	static const char *sopt = "-bdhnV";
	static const struct option lopt[] = {
		{ "help",		no_argument,	NULL, 'h' },
		{ "no-action",		no_argument,	NULL, 'n' },
		{ "clear-bad-sectors",	no_argument,	NULL, 'b' },
		{ "clear-dirty",	no_argument,	NULL, 'd' },
		{ "version",		no_argument,	NULL, 'V' },
		{ NULL, 		0, NULL, 0 }
	};

	memset(&opt, 0, sizeof(opt));

	while ((c = getopt_long(argc, argv, sopt, lopt, NULL)) != -1) {
		switch (c) {
		case 1:	/* A non-option argument */
			if (!opt.volume)
				opt.volume = argv[optind - 1];
			else {
				ntfs_log_info("ERROR: Too many arguments.\n");
				usage(1);
			}
			break;
		case 'b':
			opt.clear_bad_sectors = TRUE;
			break;
		case 'd':
			opt.clear_dirty = TRUE;
			break;
		case 'n':
			opt.no_action = TRUE;
			break;
		case 'h':
			usage(0);
		case '?':
			usage(1);
			/* fall through */
		case 'V':
			version();
		default:
			ntfs_log_info("ERROR: Unknown option '%s'.\n", argv[optind - 1]);
			usage(1);
		}
	}

	if (opt.volume == NULL) {
		ntfs_log_info("ERROR: You must specify a device.\n");
		usage(1);
	}
}

/**
 * OLD_ntfs_volume_set_flags
 */
static int OLD_ntfs_volume_set_flags(ntfs_volume *vol, const le16 flags)
{
	MFT_RECORD *m = NULL;
	ATTR_RECORD *a;
	VOLUME_INFORMATION *c;
	ntfs_attr_search_ctx *ctx;
	int ret = -1;   /* failure */

	if (!vol) {
		errno = EINVAL;
		return -1;
	}
	if (ntfs_file_record_read(vol, FILE_Volume, &m, NULL)) {
		ntfs_log_perror("Failed to read $Volume");
		return -1;
	}
	/* Sanity check */
	if (le16_andz(m->flags, MFT_RECORD_IN_USE)) {
		ntfs_log_error("$Volume has been deleted. Cannot handle this "
				"yet. Run chkdsk to fix this.\n");
		errno = EIO;
		goto err_exit;
	}
	/* Get a pointer to the volume information attribute. */
	ctx = ntfs_attr_get_search_ctx(NULL, m);
	if (!ctx) {
		ntfs_log_debug("Failed to allocate attribute search "
				"context.\n");
		goto err_exit;
	}
	if (ntfs_attr_lookup(AT_VOLUME_INFORMATION, AT_UNNAMED, 0,
			CASE_SENSITIVE, 0, NULL, 0, ctx)) {
		ntfs_log_error("Attribute $VOLUME_INFORMATION was not found in "
				"$Volume!\n");
		goto err_out;
	}
	a = ctx->attr;
	/* Sanity check. */
	if (a->non_resident) {
		ntfs_log_error("Attribute $VOLUME_INFORMATION must be resident "
				"(and it isn't)!\n");
		errno = EIO;
		goto err_out;
	}
	/* Get a pointer to the value of the attribute. */
	c = (VOLUME_INFORMATION*)(le16_to_cpu(a->value_offset) + (char*)a);
	/* Sanity checks. */
	if ((char*)c + le32_to_cpu(a->value_length) >
			(char*)m + le32_to_cpu(m->bytes_in_use) ||
			le16_to_cpu(a->value_offset) +
			le32_to_cpu(a->value_length) > le32_to_cpu(a->length)) {
		ntfs_log_error("Attribute $VOLUME_INFORMATION in $Volume is "
				"corrupt!\n");
		errno = EIO;
		goto err_out;
	}
	/* Set the volume flags. */
	vol->flags = c->flags = flags;
	if (ntfs_mft_record_write(vol, FILE_Volume, m)) {
		ntfs_log_perror("Error writing $Volume");
		goto err_out;
	}
	ret = 0; /* success */
err_out:
	ntfs_attr_put_search_ctx(ctx);
err_exit:
	free(m);
	return ret;
}

/**
 * set_dirty_flag
 */
static int set_dirty_flag(ntfs_volume *vol)
{
	le16 flags;

	/* Porting note: We test for the current state of VOLUME_IS_DIRTY. This
	 * should actually be more appropriate than testing for NVolWasDirty. */
	if (!le16_andz(vol->flags, VOLUME_IS_DIRTY))
		return 0;
	ntfs_log_info("Setting required flags on partition... ");
	/*
	 * Set chkdsk flag, i.e. mark the partition dirty so chkdsk will run
	 * and fix it for us.
	 */
	flags = le16_or(vol->flags, VOLUME_IS_DIRTY);
	if (!opt.no_action && OLD_ntfs_volume_set_flags(vol, flags)) {
		ntfs_log_info(FAILED);
		ntfs_log_error("Error setting volume flags.\n");
		return -1;
	}
	vol->flags = flags;

	/* Porting note: libntfs-3g does not have the 'WasDirty' flag/property,
	 * and never touches the 'dirty' bit except when explicitly told to do
	 * so. Since we just wrote the VOLUME_IS_DIRTY bit to disk, and
	 * vol->flags is up-to-date, we can just ignore the NVolSetWasDirty
	 * statement. */
	/* NVolSetWasDirty(vol); */

	ntfs_log_info(OK);
	return 0;
}

/**
 * empty_journal
 */
static int empty_journal(ntfs_volume *vol)
{
	if (NVolLogFileEmpty(vol))
		return 0;
	ntfs_log_info("Going to empty the journal ($LogFile)... ");
	if (ntfs_logfile_reset(vol)) {
		ntfs_log_info(FAILED);
		ntfs_log_perror("Failed to reset $LogFile");
		return -1;
	}
	ntfs_log_info(OK);
	return 0;
}

/**
 *		Clear the bad cluster marks (option)
 */
static int clear_badclus(ntfs_volume *vol)
{
	static ntfschar badstream[] = {
				const_cpu_to_le16('$'), const_cpu_to_le16('B'),
				const_cpu_to_le16('a'), const_cpu_to_le16('d')
	} ;
	ntfs_inode *ni;
	ntfs_attr *na;
	BOOL ok;

	ok = FALSE;
	ntfs_log_info("Going to un-mark the bad clusters ($BadClus)... ");
	ni = ntfs_inode_open(vol, FILE_BadClus);
	if (ni) {
		na = ntfs_attr_open(ni, AT_DATA, badstream, 4);
			/*
			 * chkdsk does not adjust the data size when
			 * moving clusters to $BadClus, so we have to
			 * check the runlist.
			 */
		if (na && !ntfs_attr_map_whole_runlist(na)) {
			if (na->rl
			    && na->rl[0].length && na->rl[1].length) {
			/*
			 * Truncate the stream to free all its clusters,
			 * (which requires setting the data size according
			 * to allocation), then reallocate a sparse stream
			 * to full size of volume and reset the data size.
			 */
				na->data_size = na->allocated_size;
				na->initialized_size = na->allocated_size;
				if (!ntfs_attr_truncate(na,0)
				    && !ntfs_attr_truncate(na,vol->nr_clusters
						<< vol->cluster_size_bits)) {
					na->data_size = 0;
					na->initialized_size = 0;
					ni->flags = le32_or(ni->flags, FILE_ATTR_SPARSE_FILE);
					NInoFileNameSetDirty(ni);
					ok = TRUE;
				} else {
					ntfs_log_perror("Failed to un-mark the bad clusters");
				}
			} else {
				ntfs_log_info("No bad clusters...");
				ok = TRUE;
			}
			ntfs_attr_close(na);
		} else {
			ntfs_log_perror("Failed to open $BadClus::$Bad");
		}
		ntfs_inode_close(ni);
	} else {
		ntfs_log_perror("Failed to open inode FILE_BadClus");
	}
	if (ok)
		ntfs_log_info(OK);
	return (ok ? 0 : -1);
}

/**
 * fix_mftmirr
 */
static int fix_mftmirr(ntfs_volume *vol)
{
	s64 l, br;
	unsigned char *m, *m2;
	int i, ret = -1; /* failure */
	BOOL done;

	ntfs_log_info("\nProcessing $MFT and $MFTMirr...\n");

	/* Load data from $MFT and $MFTMirr and compare the contents. */
	m = (u8*)malloc(vol->mftmirr_size << vol->mft_record_size_bits);
	if (!m) {
		ntfs_log_perror("Failed to allocate memory");
		return -1;
	}
	m2 = (u8*)malloc(vol->mftmirr_size << vol->mft_record_size_bits);
	if (!m2) {
		ntfs_log_perror("Failed to allocate memory");
		free(m);
		return -1;
	}

	ntfs_log_info("Reading $MFT... ");
	l = ntfs_attr_mst_pread(vol->mft_na, 0, vol->mftmirr_size,
			vol->mft_record_size, m);
	if (l != vol->mftmirr_size) {
		ntfs_log_info(FAILED);
		if (l != -1)
			errno = EIO;
		ntfs_log_perror("Failed to read $MFT");
		goto error_exit;
	}
	ntfs_log_info(OK);

	ntfs_log_info("Reading $MFTMirr... ");
	l = ntfs_attr_mst_pread(vol->mftmirr_na, 0, vol->mftmirr_size,
			vol->mft_record_size, m2);
	if (l != vol->mftmirr_size) {
		ntfs_log_info(FAILED);
		if (l != -1)
			errno = EIO;
		ntfs_log_perror("Failed to read $MFTMirr");
		goto error_exit;
	}
	ntfs_log_info(OK);

	/*
	 * FIXME: Need to actually check the $MFTMirr for being real. Otherwise
	 * we might corrupt the partition if someone is experimenting with
	 * software RAID and the $MFTMirr is not actually in the position we
	 * expect it to be... )-:
	 * FIXME: We should emit a warning it $MFTMirr is damaged and ask
	 * user whether to recreate it from $MFT or whether to abort. - The
	 * warning needs to include the danger of software RAID arrays.
	 * Maybe we should go as far as to detect whether we are running on a
	 * MD disk and if yes then bomb out right at the start of the program?
	 */

	ntfs_log_info("Comparing $MFTMirr to $MFT... ");
	done = FALSE;
	for (i = 0; i < vol->mftmirr_size; ++i) {
		MFT_RECORD *mrec, *mrec2;
		const char *ESTR[12] = { "$MFT", "$MFTMirr", "$LogFile",
			"$Volume", "$AttrDef", "root directory", "$Bitmap",
			"$Boot", "$BadClus", "$Secure", "$UpCase", "$Extend" };
		const char *s;
		BOOL use_mirr;

		if (i < 12)
			s = ESTR[i];
		else if (i < 16)
			s = "system file";
		else
			s = "mft record";

		use_mirr = FALSE;
		mrec = (MFT_RECORD*)(m + i * vol->mft_record_size);
		if (!le16_andz(mrec->flags, MFT_RECORD_IN_USE)) {
			if (ntfs_is_baad_record(mrec->magic)) {
				ntfs_log_info(FAILED);
				ntfs_log_error("$MFT error: Incomplete multi "
						"sector transfer detected in "
						"%s.\nCannot handle this yet. "
						")-:\n", s);
				goto error_exit;
			}
			if (!ntfs_is_mft_record(mrec->magic)) {
				ntfs_log_info(FAILED);
				ntfs_log_error("$MFT error: Invalid mft "
						"record for %s.\nCannot "
						"handle this yet. )-:\n", s);
				goto error_exit;
			}
		}
		mrec2 = (MFT_RECORD*)(m2 + i * vol->mft_record_size);
		if (!le16_andz(mrec2->flags, MFT_RECORD_IN_USE)) {
			if (ntfs_is_baad_record(mrec2->magic)) {
				ntfs_log_info(FAILED);
				ntfs_log_error("$MFTMirr error: Incomplete "
						"multi sector transfer "
						"detected in %s.\n", s);
				goto error_exit;
			}
			if (!ntfs_is_mft_record(mrec2->magic)) {
				ntfs_log_info(FAILED);
				ntfs_log_error("$MFTMirr error: Invalid mft "
						"record for %s.\n", s);
				goto error_exit;
			}
			/* $MFT is corrupt but $MFTMirr is ok, use $MFTMirr. */
			if (le16_andz(mrec->flags, MFT_RECORD_IN_USE) &&
					!ntfs_is_mft_record(mrec->magic))
				use_mirr = TRUE;
		}
		if (memcmp(mrec, mrec2, ntfs_mft_record_get_data_size(mrec))) {
			if (!done) {
				done = TRUE;
				ntfs_log_info(FAILED);
			}
			ntfs_log_info("Correcting differences in $MFT%s "
					"record %d...", use_mirr ? "" : "Mirr",
					i);
			br = ntfs_mft_record_write(vol, i,
					use_mirr ? mrec2 : mrec);
			if (br) {
				ntfs_log_info(FAILED);
				ntfs_log_perror("Error correcting $MFT%s",
						use_mirr ? "" : "Mirr");
				goto error_exit;
			}
			ntfs_log_info(OK);
		}
	}
	if (!done)
		ntfs_log_info(OK);
	ntfs_log_info("Processing of $MFT and $MFTMirr completed "
			"successfully.\n");
	ret = 0;
error_exit:
	free(m);
	free(m2);
	return ret;
}

/*
 *		Rewrite the $UpCase file as default
 *
 *	Returns 0 if could be written
 */

static int rewrite_upcase(ntfs_volume *vol, ntfs_attr *na)
{
	s64 l;
	int res;

		/* writing the $UpCase may require bitmap updates */
	res = -1;
	vol->lcnbmp_ni = ntfs_inode_open(vol, FILE_Bitmap);
	if (!vol->lcnbmp_ni) {
		ntfs_log_perror("Failed to open bitmap inode");
	} else {
		vol->lcnbmp_na = ntfs_attr_open(vol->lcnbmp_ni, AT_DATA,
					AT_UNNAMED, 0);
		if (!vol->lcnbmp_na) {
			ntfs_log_perror("Failed to open bitmap data attribute");
		} else {
			/* minimal consistency check on the bitmap */
			if (((vol->lcnbmp_na->data_size << 3)
				< vol->nr_clusters)
			    || ((vol->lcnbmp_na->data_size << 3)
				>= (vol->nr_clusters << 1))
			    || (vol->lcnbmp_na->data_size
					> vol->lcnbmp_na->allocated_size)) {
				ntfs_log_error("Corrupt cluster map size %lld"
					" (allocated %lld minimum %lld)\n",
					(long long)vol->lcnbmp_na->data_size, 
					(long long)vol->lcnbmp_na->allocated_size,
					(long long)(vol->nr_clusters + 7) >> 3);
			} else {
				ntfs_log_info("Rewriting $UpCase file\n");
				l = ntfs_attr_pwrite(na, 0, vol->upcase_len*2,
							vol->upcase);
				if (l != vol->upcase_len*2) {
					ntfs_log_error("Failed to rewrite $UpCase\n");
				} else {
					ntfs_log_info("$UpCase has been set to default\n");
					res = 0;
				}
			}
			ntfs_attr_close(vol->lcnbmp_na);
			vol->lcnbmp_na = (ntfs_attr*)NULL;
		}
		ntfs_inode_close(vol->lcnbmp_ni);
		vol->lcnbmp_ni = (ntfs_inode*)NULL;
	}
	return (res);
}

/*
 *		Fix the $UpCase file
 *
 *	Returns 0 if the table is valid or has been fixed
 */

static int fix_upcase(ntfs_volume *vol)
{
	ntfs_inode *ni;
	ntfs_attr *na;
	ntfschar *upcase;
	s64 l;
	u32 upcase_len;
	u32 k;
	int res;

	res = -1;
	ni = (ntfs_inode*)NULL;
	na = (ntfs_attr*)NULL;
	/* Now load the upcase table from $UpCase. */
	ntfs_log_debug("Loading $UpCase...\n");
	ni = ntfs_inode_open(vol, FILE_UpCase);
	if (!ni) {
		ntfs_log_perror("Failed to open inode FILE_UpCase");
		goto error_exit;
	}
	/* Get an ntfs attribute for $UpCase/$DATA. */
	na = ntfs_attr_open(ni, AT_DATA, AT_UNNAMED, 0);
	if (!na) {
		ntfs_log_perror("Failed to open ntfs attribute");
		goto error_exit;
	}
	/*
	 * Note: Normally, the upcase table has a length equal to 65536
	 * 2-byte Unicode characters but allow for different cases, so no
	 * checks done. Just check we don't overflow 32-bits worth of Unicode
	 * characters.
	 */
	if (na->data_size & ~0x1ffffffffULL) {
		ntfs_log_error("Error: Upcase table is too big (max 32-bit "
				"allowed).\n");
		errno = EINVAL;
		goto error_exit;
	}
	upcase_len = na->data_size >> 1;
	upcase = (ntfschar*)ntfs_malloc(na->data_size);
	if (!upcase)
		goto error_exit;
	/* Read in the $DATA attribute value into the buffer. */
	l = ntfs_attr_pread(na, 0, na->data_size, upcase);
	if (l != na->data_size) {
		ntfs_log_error("Failed to read $UpCase, unexpected length "
			       "(%lld != %lld).\n", (long long)l,
			       (long long)na->data_size);
		errno = EIO;
		goto error_exit;
	}
	/* Consistency check of $UpCase, restricted to plain ASCII chars */
	k = 0x20;
	while ((k < upcase_len)
	    && (k < 0x7f)
	    && (le16_to_cpu(upcase[k])
			== ((k < 'a') || (k > 'z') ? k : k + 'A' - 'a')))
		k++;
	if (k < 0x7f) {
		ntfs_log_error("Corrupted file $UpCase\n");
		if (!opt.no_action) {
			/* rewrite the $UpCase file from default */
			res = rewrite_upcase(vol, na);
			/* free the bad upcase record */
			if (!res)
				free(upcase);
		} else {
			/* keep the default upcase but return an error */
			free(upcase);
		}
	} else {
			/* accept the upcase table read from $UpCase */
		free(vol->upcase);
		vol->upcase = upcase;
		vol->upcase_len = upcase_len;
		res = 0;
	}
error_exit :
	/* Done with the $UpCase mft record. */
	if (na)
		ntfs_attr_close(na);
	if (ni && ntfs_inode_close(ni)) {
		ntfs_log_perror("Failed to close $UpCase");
	}
	return (res);
}

/*
 *		Rewrite the boot sector
 *
 *	Returns 0 if successful
 */

static int rewrite_boot(struct ntfs_device *dev, char *full_bs,
				s32 sector_size)
{
	s64 bw;
	int res;

	res = -1;
	ntfs_log_info("Rewriting the bootsector\n");
	bw = ntfs_pwrite(dev, 0, sector_size, full_bs);
	if (bw == sector_size)
		res = 0;
	else {
		if (bw != -1)
			errno = EINVAL;
		if (!bw)
			ntfs_log_error("Failed to rewrite the bootsector (size=0)\n");
		else
			ntfs_log_perror("Error rewriting the bootsector");
	}
	return (res);
}

/*
 *		Locate an unnamed attribute in an MFT record
 *
 *	Returns NULL if not found (with no error message)
 */

static ATTR_RECORD *find_unnamed_attr(MFT_RECORD *mrec, ATTR_TYPES type)
{
	ATTR_RECORD *a;
	u32 offset;

			/* fetch the requested attribute */
	offset = le16_to_cpu(mrec->attrs_offset);
	a = (ATTR_RECORD*)((char*)mrec + offset);
<<<<<<< HEAD
	while (!le32_eq(a->type, AT_END)
	    && (!le32_eq(a->type, type) || a->name_length)
	    && (offset < le32_to_cpu(mrec->bytes_in_use))) {
		offset += le32_to_cpu(a->length);
		a = (ATTR_RECORD*)((char*)mrec + offset);
	}
	if (!le32_eq(a->type, type)
=======
	while ((offset < le32_to_cpu(mrec->bytes_in_use))
	    && (a->type != AT_END)
	    && ((a->type != type) || a->name_length)) {
		offset += le32_to_cpu(a->length);
		a = (ATTR_RECORD*)((char*)mrec + offset);
	}
	if ((offset >= le32_to_cpu(mrec->bytes_in_use))
	    || (a->type != type)
>>>>>>> a2efc3ec
	    || a->name_length)
		a = (ATTR_RECORD*)NULL;
	return (a);
}

/*
 *		First condition for having a self-located MFT :
 *		only 16 MFT records are defined in MFT record 0
 *
 *	Only low-level library functions can be used.
 *
 *	Returns TRUE if the condition is met.
 */

static BOOL short_mft_selfloc_condition(struct MFT_SELF_LOCATED *selfloc)
{
	BOOL ok;
	ntfs_volume *vol;
	MFT_RECORD *mft0;
	ATTR_RECORD *a;
	runlist_element *rl;
	u16 seqn;

	ok = FALSE;
	vol = selfloc->vol;
	mft0 = selfloc->mft0;
	if ((ntfs_pread(vol->dev,
			vol->mft_lcn << vol->cluster_size_bits,
			vol->mft_record_size, mft0)
				== vol->mft_record_size)
	    && !ntfs_mst_post_read_fixup((NTFS_RECORD*)mft0,
			vol->mft_record_size)) {
		a = find_unnamed_attr(mft0,AT_DATA);
		if (a
		    && a->non_resident
		    && (((sle64_to_cpu(a->highest_vcn) + 1)
					<< vol->cluster_size_bits)
				== (SELFLOC_LIMIT*vol->mft_record_size))) {
			rl = ntfs_mapping_pairs_decompress(vol, a, NULL);
			if (rl) {
				/*
				 * The first error condition is having only
				 * 16 entries mapped in the first MFT record.
				 */
				if ((rl[0].lcn >= 0)
				  && ((rl[0].length << vol->cluster_size_bits)
					== SELFLOC_LIMIT*vol->mft_record_size)
				  && (rl[1].vcn == rl[0].length)
				  && (rl[1].lcn == LCN_RL_NOT_MAPPED)) {
					ok = TRUE;
					seqn = le16_to_cpu(
						mft0->sequence_number);
					selfloc->mft_ref0
						= ((MFT_REF)seqn) << 48;
				}
				free(rl);
			}
		}
	}
	return (ok);
}

/*
 *		Second condition for having a self-located MFT :
 *		The 16th MFT record is defined in MFT record >= 16
 *
 *	Only low-level library functions can be used.
 *
 *	Returns TRUE if the condition is met.
 */

static BOOL attrlist_selfloc_condition(struct MFT_SELF_LOCATED *selfloc)
{
	ntfs_volume *vol;
	ATTR_RECORD *a;
	ATTR_LIST_ENTRY *attrlist;
	ATTR_LIST_ENTRY *al;
	runlist_element *rl;
	VCN vcn;
	leVCN levcn;
	u32 length;
	int ok;

	ok = FALSE;
	length = 0;
	vol = selfloc->vol;
	a = find_unnamed_attr(selfloc->mft0,AT_ATTRIBUTE_LIST);
	if (a) {
		selfloc->attrlist_resident = !a->non_resident;
		selfloc->attrlist_lcn = 0;
		if (a->non_resident) {
			attrlist = selfloc->attrlist;
			rl = ntfs_mapping_pairs_decompress(vol, a, NULL);
			if (rl
			    && (rl->lcn >= 0)
			    && (sle64_to_cpu(a->data_size) < vol->cluster_size)
			    && (ntfs_pread(vol->dev,
					rl->lcn << vol->cluster_size_bits,
					vol->cluster_size, attrlist) == vol->cluster_size)) {
				selfloc->attrlist_lcn = rl->lcn;
				al = attrlist;
				length = sle64_to_cpu(a->data_size);
			}
		} else {
			al = (ATTR_LIST_ENTRY*)
				((char*)a + le16_to_cpu(a->value_offset));
			length = le32_to_cpu(a->value_length);
		}
		if (length) {
			/* search for a data attribute defining entry 16 */
			vcn = (SELFLOC_LIMIT*vol->mft_record_size)
					>> vol->cluster_size_bits;
			levcn = cpu_to_sle64(vcn);
			while ((length > 0)
			    && !le16_cmpz(al->length)
			    && (!le32_eq(al->type, AT_DATA)
				|| !sle64_eq(al->lowest_vcn, levcn))) {
				length -= le16_to_cpu(al->length);
				al = (ATTR_LIST_ENTRY*)
					((char*)al + le16_to_cpu(al->length));
			}
			if ((length > 0)
			    && !le16_cmpz(al->length)
			    && le32_eq(al->type, AT_DATA)
			    && !al->name_length
			    && sle64_eq(al->lowest_vcn, levcn)
			    && (MREF_LE(al->mft_reference) >= SELFLOC_LIMIT)) {
				selfloc->mft_ref1
					= le64_to_cpu(al->mft_reference);
				selfloc->attrlist_to_ref1 = al;
				ok = TRUE;
			}
		}
	}
	return (ok);
}

/*
 *		Third condition for having a self-located MFT :
 *		The location of the second part of the MFT is defined in itself
 *
 *	To locate the second part, we have to assume the first and the
 *	second part of the MFT data are contiguous.
 *
 *	Only low-level library functions can be used.
 *
 *	Returns TRUE if the condition is met.
 */

static BOOL self_mapped_selfloc_condition(struct MFT_SELF_LOCATED *selfloc)
{
	BOOL ok;
	s64 inum;
	u64 offs;
	VCN lowest_vcn;
	MFT_RECORD *mft1;
	ATTR_RECORD *a;
	ntfs_volume *vol;
	runlist_element *rl;

	ok = FALSE;
	vol = selfloc->vol;
	mft1 = selfloc->mft1;
	inum = MREF(selfloc->mft_ref1);
	offs = 	(vol->mft_lcn << vol->cluster_size_bits)
			+ (inum << vol->mft_record_size_bits);
	if ((ntfs_pread(vol->dev, offs, vol->mft_record_size,
			mft1) == vol->mft_record_size)
	    && !ntfs_mst_post_read_fixup((NTFS_RECORD*)mft1,
			vol->mft_record_size)) {
		lowest_vcn = (SELFLOC_LIMIT*vol->mft_record_size)
				>> vol->cluster_size_bits;
		a = find_unnamed_attr(mft1,AT_DATA);
		if (a
		    && !le16_andz(mft1->flags, MFT_RECORD_IN_USE)
		    && ((VCN)sle64_to_cpu(a->lowest_vcn) == lowest_vcn)
		    && (le64_to_cpu(mft1->base_mft_record)
				== selfloc->mft_ref0)
		    && ((u16)MSEQNO(selfloc->mft_ref1)
				== le16_to_cpu(mft1->sequence_number))) {
			rl = ntfs_mapping_pairs_decompress(vol, a, NULL);
			if ((rl[0].lcn == LCN_RL_NOT_MAPPED)
			   && !rl[0].vcn
			   && (rl[0].length == lowest_vcn)
			   && (rl[1].vcn == lowest_vcn)
			   && ((u64)(rl[1].lcn << vol->cluster_size_bits)
					<= offs)
			   && ((u64)((rl[1].lcn + rl[1].length)
					<< vol->cluster_size_bits) > offs)) {
				ok = TRUE;
			}
		}
	}
	return (ok);
}

/*
 *		Fourth condition, to be able to fix a self-located MFT :
 *		The MFT record 15 must be available.
 *
 *	The MFT record 15 is expected to be marked in use, we assume
 *	it is available if it has no parent, no name and no attr list.
 *
 *	Only low-level library functions can be used.
 *
 *	Returns TRUE if the condition is met.
 */

static BOOL spare_record_selfloc_condition(struct MFT_SELF_LOCATED *selfloc)
{
	BOOL ok;
	s64 inum;
	u64 offs;
	MFT_RECORD *mft2;
	ntfs_volume *vol;

	ok = FALSE;
	vol = selfloc->vol;
	mft2 = selfloc->mft2;
	inum = SELFLOC_LIMIT - 1;
	offs = 	(vol->mft_lcn << vol->cluster_size_bits)
			+ (inum << vol->mft_record_size_bits);
	if ((ntfs_pread(vol->dev, offs, vol->mft_record_size,
			mft2) == vol->mft_record_size)
	    && !ntfs_mst_post_read_fixup((NTFS_RECORD*)mft2,
			vol->mft_record_size)) {
		if (le64_cmpz(mft2->base_mft_record)
		    && !le16_andz(mft2->flags, MFT_RECORD_IN_USE)
		    && !find_unnamed_attr(mft2,AT_ATTRIBUTE_LIST)
		    && !find_unnamed_attr(mft2,AT_FILE_NAME)) {
			ok = TRUE;
		}
	}
	return (ok);
}

/*
 *		Fix a self-located MFT by swapping two MFT records
 *
 *	Only low-level library functions can be used.
 *
 *	Returns 0 if the MFT corruption could be fixed.
 */
static int fix_selfloc_conditions(struct MFT_SELF_LOCATED *selfloc)
{
	MFT_RECORD *mft1;
	MFT_RECORD *mft2;
	ATTR_RECORD *a;
	ATTR_LIST_ENTRY *al;
	ntfs_volume *vol;
	s64 offs;
	s64 offsm;
	s64 offs1;
	s64 offs2;
	s64 inum;
	u16 usa_ofs;
	int res;

	res = 0;
			/*
			 * In MFT1, we must fix :
			 * - the self-reference, if present,
			 * - its own sequence number, must be 15
			 * - the sizes of the data attribute.
			 */
	vol = selfloc->vol;
	mft1 = selfloc->mft1;
	mft2 = selfloc->mft2;
	usa_ofs = le16_to_cpu(mft1->usa_ofs);
	if (usa_ofs >= 48)
		mft1->mft_record_number = const_cpu_to_le32(SELFLOC_LIMIT - 1);
	mft1->sequence_number = const_cpu_to_le16(SELFLOC_LIMIT - 1);
	a = find_unnamed_attr(mft1,AT_DATA);
	if (a) {
		a->allocated_size = const_cpu_to_sle64(0);
		a->data_size = const_cpu_to_sle64(0);
		a->initialized_size = const_cpu_to_sle64(0);
	} else
		res = -1; /* bug : it has been found earlier */

			/*
			 * In MFT2, we must fix :
			 * - the self-reference, if present
			 */
	usa_ofs = le16_to_cpu(mft2->usa_ofs);
	if (usa_ofs >= 48)
		mft2->mft_record_number = cpu_to_le32(MREF(selfloc->mft_ref1));

			/*
			 * In the attribute list, we must fix :
			 * - the reference to MFT1
			 */
	al = selfloc->attrlist_to_ref1;
	al->mft_reference = MK_LE_MREF(SELFLOC_LIMIT - 1, SELFLOC_LIMIT - 1);

			/*
			 * All fixes done, we can write all if allowed
			 */
	if (!res && !opt.no_action) {
		inum = SELFLOC_LIMIT - 1;
		offs2 = (vol->mft_lcn << vol->cluster_size_bits)
			+ (inum << vol->mft_record_size_bits);
		inum = MREF(selfloc->mft_ref1);
		offs1 = (vol->mft_lcn << vol->cluster_size_bits)
			+ (inum << vol->mft_record_size_bits);

			/* rewrite the attribute list */
		if (selfloc->attrlist_resident) {
				/* write mft0 and mftmirr if it is resident */
			offs = vol->mft_lcn << vol->cluster_size_bits;
			offsm = vol->mftmirr_lcn << vol->cluster_size_bits;
			if (ntfs_mst_pre_write_fixup(
					(NTFS_RECORD*)selfloc->mft0,
					vol->mft_record_size)
			    || (ntfs_pwrite(vol->dev, offs, vol->mft_record_size,
					selfloc->mft0) != vol->mft_record_size)
			    || (ntfs_pwrite(vol->dev, offsm, vol->mft_record_size,
					selfloc->mft0) != vol->mft_record_size))
				res = -1;
		} else {
				/* write a full cluster if non resident */
			offs = selfloc->attrlist_lcn << vol->cluster_size_bits;
			if (ntfs_pwrite(vol->dev, offs, vol->cluster_size,
					selfloc->attrlist) != vol->cluster_size)
				res = -1;
		}
			/* replace MFT2 by MFT1 and replace MFT1 by MFT2 */
		if (!res 
		    && (ntfs_mst_pre_write_fixup((NTFS_RECORD*)selfloc->mft1,
					vol->mft_record_size)
			|| ntfs_mst_pre_write_fixup((NTFS_RECORD*)selfloc->mft2,
					vol->mft_record_size)
			|| (ntfs_pwrite(vol->dev, offs2, vol->mft_record_size,
					mft1) != vol->mft_record_size)
			|| (ntfs_pwrite(vol->dev, offs1, vol->mft_record_size,
					mft2) != vol->mft_record_size)))
				res = -1;
	}
	return (res);
}

/*
 *		Detect and fix a Windows XP bug, leading to a corrupt MFT
 *
 *	Windows cannot boot anymore, so chkdsk cannot be started, which
 *	is a good point, because chkdsk would have deleted all the files.
 *	Older ntfs-3g fell into an endless recursion (recent versions
 *	refuse to mount).
 *
 *	This situation is very rare, but it was fun to fix it.
 *
 *	The corrupted condition is :
 *		- MFT entry 0 has only the runlist for MFT entries 0-15
 *		- The attribute list for MFT shows the second part
 *			in an MFT record beyond 15
 *	Of course, this record has to be read in order to know where it is.
 *
 *	Sample case, met in 2011 (Windows XP) :
 *		MFT record 0 has : stdinfo, nonres attrlist, the first
 *				part of MFT data (entries 0-15), and bitmap
 *		MFT record 16 has the name
 *		MFT record 17 has the third part of MFT data (16-117731)
 *		MFT record 18 has the second part of MFT data (117732-170908)
 *
 *	Assuming the second part of the MFT is contiguous to the first
 *	part, we can find it, and fix the condition by relocating it
 *	and swapping it with MFT record 15.
 *	This record number 15 appears to be hardcoded into Windows NTFS.
 *
 *	Only low-level library functions can be used.
 *
 *	Returns 0 if the conditions for the error was met and
 *			this error could be fixed,
 *		-1 if the condition was not met or some error
 *			which could not be fixed was encountered.
 */

static int fix_self_located_mft(ntfs_volume *vol)
{
	struct MFT_SELF_LOCATED selfloc;
	BOOL res;

	ntfs_log_info("Checking for self-located MFT segment... ");
	res = -1;
	selfloc.vol = vol;
	selfloc.mft0 = (MFT_RECORD*)malloc(vol->mft_record_size);
	selfloc.mft1 = (MFT_RECORD*)malloc(vol->mft_record_size);
	selfloc.mft2 = (MFT_RECORD*)malloc(vol->mft_record_size);
	selfloc.attrlist = (ATTR_LIST_ENTRY*)malloc(vol->cluster_size);
	if (selfloc.mft0 && selfloc.mft1 && selfloc.mft2
	    && selfloc.attrlist) {
		if (short_mft_selfloc_condition(&selfloc)
		    && attrlist_selfloc_condition(&selfloc)
		    && self_mapped_selfloc_condition(&selfloc)
		    && spare_record_selfloc_condition(&selfloc)) {
			ntfs_log_info(FOUND);
			ntfs_log_info("Fixing the self-located MFT segment... ");
			res = fix_selfloc_conditions(&selfloc);
			ntfs_log_info(res ? FAILED : OK);
		} else {
			ntfs_log_info(OK);
			res = -1;
		}
		free(selfloc.mft0);
		free(selfloc.mft1);
		free(selfloc.mft2);
		free(selfloc.attrlist);
	}
	return (res);
}

/*
 *		Try an alternate boot sector and fix the real one
 *
 *	Only after successful checks is the boot sector rewritten.
 *
 *	The alternate boot sector is not rewritten, either because it
 *	was found correct, or because we truncated the file system
 *	and the last actual sector might be part of some file.
 *
 *	Returns 0 if successful
 */

static int try_fix_boot(ntfs_volume *vol, char *full_bs,
			s64 read_sector, s64 fix_sectors, s32 sector_size)
{
	s64 br;
	int res;
	s64 got_sectors;
	le16 sector_size_le;
	NTFS_BOOT_SECTOR *bs;

	res = -1;
	br = ntfs_pread(vol->dev, read_sector*sector_size,
					sector_size, full_bs);
	if (br != sector_size) {
		if (br != -1)
			errno = EINVAL;
		if (!br)
			ntfs_log_error("Failed to read alternate bootsector (size=0)\n");
		else
			ntfs_log_perror("Error reading alternate bootsector");
	} else {
		bs = (NTFS_BOOT_SECTOR*)full_bs;
		got_sectors = sle64_to_cpu(bs->number_of_sectors);
		bs->number_of_sectors = cpu_to_sle64(fix_sectors);
		/* alignment problem on Sparc, even doing memcpy() */
		sector_size_le = cpu_to_le16(sector_size);
		if (!memcmp(&sector_size_le, &bs->bpb.bytes_per_sector,2)
		    && ntfs_boot_sector_is_ntfs(bs)
		    && !ntfs_boot_sector_parse(vol, bs)) {
			ntfs_log_info("The alternate bootsector is usable\n");
			if (fix_sectors != got_sectors)
				ntfs_log_info("Set sector count to %lld instead of %lld\n",
						(long long)fix_sectors,
						(long long)got_sectors);
			/* fix the normal boot sector */
			if (!opt.no_action) {
				res = rewrite_boot(vol->dev, full_bs,
							sector_size);
			} else
				res = 0;
		}
		if (!res && !opt.no_action)
			ntfs_log_info("The boot sector has been rewritten\n");
	}
	return (res);
}

/*
 *		Try the alternate boot sector if the normal one is bad
 *
 *	Actually :
 *	- first try the last sector of the partition (expected location)
 *	- then try the last sector as shown in the main boot sector,
 *		(could be meaningful for an undersized partition)
 *	- finally try truncating the file system actual size of partition
 *		(could be meaningful for an oversized partition)
 *
 *	if successful, rewrite the normal boot sector accordingly
 *
 *	Returns 0 if successful
 */

static int try_alternate_boot(ntfs_volume *vol, char *full_bs,
			s32 sector_size, s64 shown_sectors)
{
	s64 actual_sectors;
	int res;

	res = -1;
	ntfs_log_info("Trying the alternate boot sector\n");

		/*
		 * We do not rely on the sector size defined in the
		 * boot sector, supposed to be corrupt, so we try to get
		 * the actual sector size and defaulting to 512 if failed
		 * to get. This value is only used to guess the alternate
		 * boot sector location and it is checked against the
		 * value found in the sector itself. It should not damage
		 * anything if wrong.
		 *
		 * Note : the real last sector is not accounted for here.
		 */
	actual_sectors = ntfs_device_size_get(vol->dev,sector_size) - 1;

		/* first try the actual last sector */
	if ((actual_sectors > 0)
	    && !try_fix_boot(vol, full_bs, actual_sectors,
				actual_sectors, sector_size))
		res = 0;

		/* then try the shown last sector, if less than actual */
	if (res
	    && (shown_sectors > 0)
	    && (shown_sectors < actual_sectors)
	    && !try_fix_boot(vol, full_bs, shown_sectors,
				shown_sectors, sector_size))
		res = 0;

		/* then try reducing the number of sectors to actual value */
	if (res
	    && (shown_sectors > actual_sectors)
	    && !try_fix_boot(vol, full_bs, 0, actual_sectors, sector_size))
		res = 0;

	return (res);
}

/*
 *		Check and fix the alternate boot sector
 *
 *	The alternate boot sector is usually in the last sector of a
 *	partition, which should not be used by the file system
 *	(the sector count in the boot sector should be less than
 *	the total sector count in the partition).
 *
 *	chkdsk never changes the count in the boot sector.
 *	- If this is less than the total count, chkdsk place the
 *	  alternate boot sector into the sector,
 *	- if the count is the same as the total count, chkdsk place
 *	  the alternate boot sector into the middle sector (half
 *	  the total count rounded upwards)
 *	- if the count is greater than the total count, chkdsk
 *	  declares the file system as raw, and refuses to fix anything.
 *
 *	Here, we check and fix the alternate boot sector, only in the
 *	first situation where the file system does not overflow on the
 *	last sector.
 *
 *	Note : when shrinking a partition, ntfsresize cannot determine
 *	the future size of the partition. As a consequence the number of
 *	sectors in the boot sectors may be less than the possible size.
 *
 *	Returns 0 if successful
 */

static int check_alternate_boot(ntfs_volume *vol)
{
	s64 got_sectors;
	s64 actual_sectors;
	s64 last_sector_off;
	char *full_bs;
	char *alt_bs;
	NTFS_BOOT_SECTOR *bs;
	s64 br;
	s64 bw;
	int res;

	res = -1;
	full_bs = (char*)malloc(vol->sector_size);
	alt_bs = (char*)malloc(vol->sector_size);
	if (!full_bs || !alt_bs) {
		ntfs_log_info("Error : failed to allocate memory\n");
		goto error_exit;
	}
	/* Now read both bootsectors. */
	br = ntfs_pread(vol->dev, 0, vol->sector_size, full_bs);
	if (br == vol->sector_size) {
		bs = (NTFS_BOOT_SECTOR*)full_bs;
		got_sectors = sle64_to_cpu(bs->number_of_sectors);
		actual_sectors = ntfs_device_size_get(vol->dev,
						vol->sector_size);
		if (actual_sectors > got_sectors) {
			last_sector_off = (actual_sectors - 1)
						<< vol->sector_size_bits;
			ntfs_log_info("Checking the alternate boot sector... ");
			br = ntfs_pread(vol->dev, last_sector_off,
						vol->sector_size, alt_bs);
		} else {
			ntfs_log_info("Checking file system overflow... ");
			br = -1;
		}
		/* accept getting no byte, needed for short image files */
		if (br >= 0) {
			if ((br != vol->sector_size)
			    || memcmp(full_bs, alt_bs, vol->sector_size)) {
				if (opt.no_action) {
					ntfs_log_info("BAD\n");
				} else {
					bw = ntfs_pwrite(vol->dev,
						last_sector_off,
						vol->sector_size, full_bs);
					if (bw == vol->sector_size) {
						ntfs_log_info("FIXED\n");
						res = 0;
					} else {
						ntfs_log_info(FAILED);
					}
				}
			} else {
				ntfs_log_info(OK);
				res = 0;
			}
		} else {
			ntfs_log_info(FAILED);
		}
	} else {
		ntfs_log_info("Error : could not read the boot sector again\n");
	}
	free(full_bs);
	free(alt_bs);

error_exit :
	return (res);
}

/*
 *		Try to fix problems which may arise in the start up sequence
 *
 *	This is a replay of the normal start up sequence with fixes when
 *	some problem arise.
 *
 *	Returns 0 if there was an error and a fix is available
 */

static int fix_startup(struct ntfs_device *dev, unsigned long flags)
{
	s64 br;
	ntfs_volume *vol;
	BOOL dev_open;
	s64 shown_sectors;
	char *full_bs;
	NTFS_BOOT_SECTOR *bs;
	s32 sector_size;
	int res;
	int eo;

	errno = 0;
	res = -1;
	dev_open = FALSE;
	full_bs = (char*)NULL;
	if (!dev || !dev->d_ops || !dev->d_name) {
		errno = EINVAL;
		ntfs_log_perror("%s: dev = %p", __FUNCTION__, dev);
		vol = (ntfs_volume*)NULL;
		goto error_exit;
	}

	/* Allocate the volume structure. */
	vol = ntfs_volume_alloc();
	if (!vol)
		goto error_exit;
	
	/* Create the default upcase table. */
	vol->upcase_len = ntfs_upcase_build_default(&vol->upcase);
	if (!vol->upcase_len || !vol->upcase)
		goto error_exit;

	/* Default with no locase table and case sensitive file names */
	vol->locase = (ntfschar*)NULL;
	NVolSetCaseSensitive(vol);
	
		/* by default, all files are shown and not marked hidden */
	NVolSetShowSysFiles(vol);
	NVolSetShowHidFiles(vol);
	NVolClearHideDotFiles(vol);
	if (flags & NTFS_MNT_RDONLY)
		NVolSetReadOnly(vol);
	
	/* ...->open needs bracketing to compile with glibc 2.7 */
	if ((dev->d_ops->open)(dev, NVolReadOnly(vol) ? O_RDONLY: O_RDWR)) {
		ntfs_log_perror("Error opening '%s'", dev->d_name);
		goto error_exit;
	}
	dev_open = TRUE;
	/* Attach the device to the volume. */
	vol->dev = dev;
	
	sector_size = ntfs_device_sector_size_get(dev);
	if (sector_size <= 0)
		sector_size = DEFAULT_SECTOR_SIZE;
	full_bs = (char*)malloc(sector_size);
	if (!full_bs)
		goto error_exit;
	/* Now read the bootsector. */
	br = ntfs_pread(dev, 0, sector_size, full_bs);
	if (br != sector_size) {
		if (br != -1)
			errno = EINVAL;
		if (!br)
			ntfs_log_error("Failed to read bootsector (size=0)\n");
		else
			ntfs_log_perror("Error reading bootsector");
		goto error_exit;
	}
	bs = (NTFS_BOOT_SECTOR*)full_bs;
	if (!ntfs_boot_sector_is_ntfs(bs)
		/* get the bootsector data, only fails when inconsistent */
	    || (ntfs_boot_sector_parse(vol, bs) < 0)) {
		shown_sectors = sle64_to_cpu(bs->number_of_sectors);
		/* boot sector is wrong, try the alternate boot sector */
		if (try_alternate_boot(vol, full_bs, sector_size,
						shown_sectors)) {
			errno = EINVAL;
			goto error_exit;
		}
		res = 0;
	} else {
		res = fix_self_located_mft(vol);
	}
error_exit:
	if (res) {
		switch (errno) {
		case ENOMEM :
			ntfs_log_error("Failed to allocate memory\n");
			break;
		case EINVAL :
			ntfs_log_error("Unrecoverable error\n");
			break;
		default :
			break;
		}
	}
	eo = errno;
	free(full_bs);
	if (vol) {
		free(vol->upcase);
		free(vol);
	}
	if (dev_open) {
		(dev->d_ops->close)(dev);
	}
	errno = eo;
	return (res);
}

/**
 * fix_mount
 */
static int fix_mount(void)
{
	int ret = 0; /* default success */
	ntfs_volume *vol;
	struct ntfs_device *dev;
	unsigned long flags;

	ntfs_log_info("Attempting to correct errors... ");

	dev = ntfs_device_alloc(opt.volume, 0, &ntfs_device_default_io_ops,
			NULL);
	if (!dev) {
		ntfs_log_info(FAILED);
		ntfs_log_perror("Failed to allocate device");
		return -1;
	}
	flags = (opt.no_action ? NTFS_MNT_RDONLY : 0);
	vol = ntfs_volume_startup(dev, flags);
	if (!vol) {
		ntfs_log_info(FAILED);
		ntfs_log_perror("Failed to startup volume");

		/* Try fixing the bootsector and MFT, then redo the startup */
		if (!fix_startup(dev, flags)) {
			if (opt.no_action)
				ntfs_log_info("The startup data can be fixed, "
						"but no change was requested\n");
			else
				vol = ntfs_volume_startup(dev, flags);
		}
		if (!vol) {
			ntfs_log_error("Volume is corrupt. You should run chkdsk.\n");
			ntfs_device_free(dev);
			return -1;
		}
		if (opt.no_action)
			ret = -1; /* error present and not fixed */
	}
		/* if option -n proceed despite errors, to display them all */
	if ((!ret || opt.no_action) && (fix_mftmirr(vol) < 0))
		ret = -1;
	if ((!ret || opt.no_action) && (fix_upcase(vol) < 0))
		ret = -1;
	if ((!ret || opt.no_action) && (set_dirty_flag(vol) < 0))
		ret = -1;
	if ((!ret || opt.no_action) && (empty_journal(vol) < 0))
		ret = -1;
	/*
	 * ntfs_umount() will invoke ntfs_device_free() for us.
	 * Ignore the returned error resulting from partial mounting.
	 */
	ntfs_umount(vol, 1);
	return ret;
}

/**
 * main
 */
int main(int argc, char **argv)
{
	ntfs_volume *vol;
	unsigned long mnt_flags;
	unsigned long flags;
	int ret = 1; /* failure */
	BOOL force = FALSE;

	ntfs_log_set_handler(ntfs_log_handler_outerr);

	parse_options(argc, argv);

	if (!ntfs_check_if_mounted(opt.volume, &mnt_flags)) {
		if ((mnt_flags & NTFS_MF_MOUNTED) &&
				!(mnt_flags & NTFS_MF_READONLY) && !force) {
			ntfs_log_error("Refusing to operate on read-write "
					"mounted device %s.\n", opt.volume);
			exit(1);
		}
	} else
		ntfs_log_perror("Failed to determine whether %s is mounted",
				opt.volume);
	/* Attempt a full mount first. */
	flags = (opt.no_action ? NTFS_MNT_RDONLY : 0);
	ntfs_log_info("Mounting volume... ");
	vol = ntfs_mount(opt.volume, flags);
	if (vol) {
		ntfs_log_info(OK);
		ntfs_log_info("Processing of $MFT and $MFTMirr completed "
				"successfully.\n");
	} else {
		ntfs_log_info(FAILED);
		if (fix_mount() < 0) {
			if (opt.no_action)
				ntfs_log_info("No change made\n");
			exit(1);
		}
		vol = ntfs_mount(opt.volume, 0);
		if (!vol) {
			ntfs_log_perror("Remount failed");
			exit(1);
		}
	}
	if (check_alternate_boot(vol)) {
		ntfs_log_error("Error: Failed to fix the alternate boot sector\n");
		exit(1);
	}
	/* So the unmount does not clear it again. */

	/* Porting note: The WasDirty flag was set here to prevent ntfs_unmount
	 * from clearing the dirty bit (which might have been set in
	 * fix_mount()). So the intention is to leave the dirty bit set.
	 *
	 * libntfs-3g does not automatically set or clear dirty flags on
	 * mount/unmount, this means that the assumption that the dirty flag is
	 * now set does not hold. So we need to set it if not already set.
	 *
	 * However clear the flag if requested to do so, at this stage
	 * mounting was successful.
	 */
	if (opt.clear_dirty)
		vol->flags = le16_and(vol->flags, le16_not(VOLUME_IS_DIRTY));
	else
		vol->flags = le16_or(vol->flags, VOLUME_IS_DIRTY);
	if (!opt.no_action && ntfs_volume_write_flags(vol, vol->flags)) {
		ntfs_log_error("Error: Failed to set volume dirty flag (%d "
			"(%s))!\n", errno, strerror(errno));
	}

	/* Check NTFS version is ok for us (in $Volume) */
	ntfs_log_info("NTFS volume version is %i.%i.\n", vol->major_ver,
			vol->minor_ver);
	if (ntfs_version_is_supported(vol)) {
		ntfs_log_error("Error: Unknown NTFS version.\n");
		goto error_exit;
	}
	if (opt.clear_bad_sectors && !opt.no_action) {
		if (clear_badclus(vol)) {
			ntfs_log_error("Error: Failed to un-mark bad sectors.\n");
			goto error_exit;
		}
	}
	if (vol->major_ver >= 3) {
		/*
		 * FIXME: If on NTFS 3.0+, check for presence of the usn
		 * journal and stamp it if present.
		 */
	}
	/* FIXME: We should be marking the quota out of date, too. */
	/* That's all for now! */
	ntfs_log_info("NTFS partition %s was processed successfully.\n",
			vol->dev->d_name);
	/* Set return code to 0. */
	ret = 0;
error_exit:
	if (ntfs_umount(vol, 1)) {
		ntfs_log_info("Failed to unmount partition\n");
		ret = 1;
	}
	if (ret)
		exit(ret);
	return ret;
}
<|MERGE_RESOLUTION|>--- conflicted
+++ resolved
@@ -739,24 +739,14 @@
 			/* fetch the requested attribute */
 	offset = le16_to_cpu(mrec->attrs_offset);
 	a = (ATTR_RECORD*)((char*)mrec + offset);
-<<<<<<< HEAD
-	while (!le32_eq(a->type, AT_END)
-	    && (!le32_eq(a->type, type) || a->name_length)
-	    && (offset < le32_to_cpu(mrec->bytes_in_use))) {
+	while ((offset < le32_to_cpu(mrec->bytes_in_use))
+	    && !le32_eq(a->type, AT_END)
+	    && (!le32_eq(a->type, type) || a->name_length)) {
 		offset += le32_to_cpu(a->length);
 		a = (ATTR_RECORD*)((char*)mrec + offset);
 	}
-	if (!le32_eq(a->type, type)
-=======
-	while ((offset < le32_to_cpu(mrec->bytes_in_use))
-	    && (a->type != AT_END)
-	    && ((a->type != type) || a->name_length)) {
-		offset += le32_to_cpu(a->length);
-		a = (ATTR_RECORD*)((char*)mrec + offset);
-	}
 	if ((offset >= le32_to_cpu(mrec->bytes_in_use))
-	    || (a->type != type)
->>>>>>> a2efc3ec
+	    || !le32_eq(a->type, type)
 	    || a->name_length)
 		a = (ATTR_RECORD*)NULL;
 	return (a);
