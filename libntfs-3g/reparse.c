--- conflicted
+++ resolved
@@ -444,18 +444,13 @@
 			 + (!le32_andz(reparse_attr->reparse_tag,
 			     IO_REPARSE_TAG_IS_MICROSOFT) ? 0 : sizeof(GUID))) == size);
 	if (ok) {
-<<<<<<< HEAD
-		/* switch (reparse_attr->reparse_tag) { */
+		do {
 		if (le32_eq(reparse_attr->reparse_tag, IO_REPARSE_TAG_MOUNT_POINT)) {
-=======
-		switch (reparse_attr->reparse_tag) {
-		case IO_REPARSE_TAG_MOUNT_POINT :
 			if (size < sizeof(REPARSE_POINT) +
 				   sizeof(struct MOUNT_POINT_REPARSE_DATA)) {
 				ok = FALSE;
 				break;
 			}
->>>>>>> 0595f888
 			mount_point_data = (const struct MOUNT_POINT_REPARSE_DATA*)
 						reparse_attr->reparse_data;
 			offs = le16_to_cpu(mount_point_data->subst_name_offset);
@@ -466,18 +461,13 @@
 				 + sizeof(struct MOUNT_POINT_REPARSE_DATA)
 				 + offs + lth)) > size))
 				ok = FALSE;
-<<<<<<< HEAD
-		}
-		else if (le32_eq(reparse_attr->reparse_tag, IO_REPARSE_TAG_SYMLINK)) {
-=======
 			break;
-		case IO_REPARSE_TAG_SYMLINK :
+		} else if (le32_eq(reparse_attr->reparse_tag, IO_REPARSE_TAG_SYMLINK)) {
 			if (size < sizeof(REPARSE_POINT) +
 				   sizeof(struct SYMLINK_REPARSE_DATA)) {
 				ok = FALSE;
 				break;
 			}
->>>>>>> 0595f888
 			symlink_data = (const struct SYMLINK_REPARSE_DATA*)
 						reparse_attr->reparse_data;
 			offs = le16_to_cpu(symlink_data->subst_name_offset);
@@ -486,10 +476,10 @@
 				 + sizeof(struct SYMLINK_REPARSE_DATA)
 				 + offs + lth)) > size)
 				ok = FALSE;
-		}
-		else {
-			/* break; */
-		}
+			break;
+		} else {
+			break;
+		} } while(0);
 	}
 	if (!ok)
 		errno = EINVAL;
