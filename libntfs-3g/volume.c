--- conflicted
+++ resolved
@@ -963,13 +963,8 @@
 			s = "mft record";
 
 		mrec = (MFT_RECORD*)(m + i * vol->mft_record_size);
-<<<<<<< HEAD
 		if (!le16_andz(mrec->flags, MFT_RECORD_IN_USE)) {
-			if (ntfs_is_baad_recordp(&mrec->magic)) {
-=======
-		if (mrec->flags & MFT_RECORD_IN_USE) {
 			if (ntfs_is_baad_record(mrec->magic)) {
->>>>>>> 6b5e47f0
 				ntfs_log_error("$MFT error: Incomplete multi "
 					       "sector transfer detected in "
 					       "'%s'.\n", s);
@@ -982,13 +977,8 @@
 			}
 		}
 		mrec2 = (MFT_RECORD*)(m2 + i * vol->mft_record_size);
-<<<<<<< HEAD
 		if (!le16_andz(mrec2->flags, MFT_RECORD_IN_USE)) {
-			if (ntfs_is_baad_recordp(&mrec2->magic)) {
-=======
-		if (mrec2->flags & MFT_RECORD_IN_USE) {
 			if (ntfs_is_baad_record(mrec2->magic)) {
->>>>>>> 6b5e47f0
 				ntfs_log_error("$MFTMirr error: Incomplete "
 						"multi sector transfer "
 						"detected in '%s'.\n", s);
