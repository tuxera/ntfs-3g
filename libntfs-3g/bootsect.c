/**
 * bootsect.c - Boot sector handling code. Originated from the Linux-NTFS project.
 *
 * Copyright (c) 2000-2006 Anton Altaparmakov
 * Copyright (c) 2003-2008 Szabolcs Szakacsits
 * Copyright (c)      2005 Yura Pakhuchiy
 *
 * This program/include file is free software; you can redistribute it and/or
 * modify it under the terms of the GNU General Public License as published
 * by the Free Software Foundation; either version 2 of the License, or
 * (at your option) any later version.
 *
 * This program/include file is distributed in the hope that it will be
 * useful, but WITHOUT ANY WARRANTY; without even the implied warranty
 * of MERCHANTABILITY or FITNESS FOR A PARTICULAR PURPOSE.  See the
 * GNU General Public License for more details.
 *
 * You should have received a copy of the GNU General Public License
 * along with this program (in the main directory of the NTFS-3G
 * distribution in the file COPYING); if not, write to the Free Software
 * Foundation,Inc., 59 Temple Place, Suite 330, Boston, MA  02111-1307  USA
 */

#ifdef HAVE_CONFIG_H
#include "config.h"
#endif

#ifdef HAVE_STDIO_H
#include <stdio.h>
#endif
#ifdef HAVE_STDLIB_H
#include <stdlib.h>
#endif
#ifdef HAVE_STRING_H
#include <string.h>
#endif
#ifdef HAVE_ERRNO_H
#include <errno.h>
#endif

#include "param.h"
#include "compat.h"
#include "bootsect.h"
#include "debug.h"
#include "logging.h"

/**
 * ntfs_boot_sector_is_ntfs - check if buffer contains a valid ntfs boot sector
 * @b:		buffer containing putative boot sector to analyze
 * @silent:	if zero, output progress messages to stderr
 *
 * Check if the buffer @b contains a valid ntfs boot sector. The buffer @b
 * must be at least 512 bytes in size.
 *
 * If @silent is zero, output progress messages to stderr. Otherwise, do not
 * output any messages (except when configured with --enable-debug in which
 * case warning/debug messages may be displayed).
 *
 * Return TRUE if @b contains a valid ntfs boot sector and FALSE if not.
 */
BOOL ntfs_boot_sector_is_ntfs(NTFS_BOOT_SECTOR *b)
{
	u32 i;
	BOOL ret = FALSE;
	u16 sectors_per_cluster;

	ntfs_log_debug("Beginning bootsector check.\n");

	ntfs_log_debug("Checking OEMid, NTFS signature.\n");
	if (!le64_eq(b->oem_id, const_cpu_to_le64(0x202020205346544eULL))) { /* "NTFS    " */
		ntfs_log_error("NTFS signature is missing.\n");
		goto not_ntfs;
	}

	ntfs_log_debug("Checking bytes per sector.\n");
	if (le16_to_cpu(b->bpb.bytes_per_sector) <  256 ||
	    le16_to_cpu(b->bpb.bytes_per_sector) > 4096) {
		ntfs_log_error("Unexpected bytes per sector value (%d).\n", 
			       le16_to_cpu(b->bpb.bytes_per_sector));
		goto not_ntfs;
	}

	ntfs_log_debug("Checking sectors per cluster.\n");
	switch (b->bpb.sectors_per_cluster) {
	case 1: case 2: case 4: case 8: case 16: case 32: case 64: case 128:
		break;
	default:
		if ((b->bpb.sectors_per_cluster < 240)
		    || (b->bpb.sectors_per_cluster > 253)) {
			if (b->bpb.sectors_per_cluster > 128)
				ntfs_log_error("Unexpected sectors"
					" per cluster value (code 0x%x)\n",
					b->bpb.sectors_per_cluster);
			else
				ntfs_log_error("Unexpected sectors"
					" per cluster value (%d).\n",
					b->bpb.sectors_per_cluster);
			goto not_ntfs;
		}
	}

	ntfs_log_debug("Checking cluster size.\n");
	if (b->bpb.sectors_per_cluster > 128)
		sectors_per_cluster = 1 << (256 - b->bpb.sectors_per_cluster);
	else
		sectors_per_cluster = b->bpb.sectors_per_cluster;
	i = (u32)le16_to_cpu(b->bpb.bytes_per_sector) * sectors_per_cluster;
	if (i > NTFS_MAX_CLUSTER_SIZE) {
		ntfs_log_error("Unexpected cluster size (%d).\n", i);
		goto not_ntfs;
	}

	ntfs_log_debug("Checking reserved fields are zero.\n");
	if (le16_to_cpu(b->bpb.reserved_sectors) ||
	    le16_to_cpu(b->bpb.root_entries) ||
	    le16_to_cpu(b->bpb.sectors) ||
	    le16_to_cpu(b->bpb.sectors_per_fat) ||
	    le32_to_cpu(b->bpb.large_sectors) ||
	    b->bpb.fats) {
		ntfs_log_error("Reserved fields aren't zero "
			       "(%d, %d, %d, %d, %d, %d).\n",
			       le16_to_cpu(b->bpb.reserved_sectors),
			       le16_to_cpu(b->bpb.root_entries),
			       le16_to_cpu(b->bpb.sectors),
			       le16_to_cpu(b->bpb.sectors_per_fat),
			       le32_to_cpu(b->bpb.large_sectors),
			       b->bpb.fats);
		goto not_ntfs;
	}

	ntfs_log_debug("Checking clusters per mft record.\n");
	if ((u8)b->clusters_per_mft_record < 0xe1 ||
	    (u8)b->clusters_per_mft_record > 0xf7) {
		switch (b->clusters_per_mft_record) {
		case 1: case 2: case 4: case 8: case 0x10: case 0x20: case 0x40:
			break;
		default:
			ntfs_log_error("Unexpected clusters per mft record "
				       "(%d).\n", b->clusters_per_mft_record);
			goto not_ntfs;
		}
	}

	ntfs_log_debug("Checking clusters per index block.\n");
	if ((u8)b->clusters_per_index_record < 0xe1 ||
	    (u8)b->clusters_per_index_record > 0xf7) {
		switch (b->clusters_per_index_record) {
		case 1: case 2: case 4: case 8: case 0x10: case 0x20: case 0x40:
			break;
		default:
			ntfs_log_error("Unexpected clusters per index record "
				       "(%d).\n", b->clusters_per_index_record);
			goto not_ntfs;
		}
	}

<<<<<<< HEAD
	if (!le16_eq(b->end_of_sector_marker, const_cpu_to_le16(0xaa55)))
=======
	/* MFT and MFTMirr may not overlap the boot sector or be the same */
	if (!b->mft_lcn || !b->mftmirr_lcn || (b->mft_lcn == b->mftmirr_lcn)) {
		ntfs_log_error("Invalid location of MFT or MFTMirr.\n");
		goto not_ntfs;
	}

	if (b->end_of_sector_marker != const_cpu_to_le16(0xaa55))
>>>>>>> dd75ea74
		ntfs_log_debug("Warning: Bootsector has invalid end of sector "
			       "marker.\n");

	ntfs_log_debug("Bootsector check completed successfully.\n");

	ret = TRUE;
not_ntfs:
	return ret;
}

static const char *last_sector_error =
"HINTS: Either the volume is a RAID/LDM but it wasn't setup yet,\n"
"   or it was not setup correctly (e.g. by not using mdadm --build ...),\n"
"   or a wrong device is tried to be mounted,\n"
"   or the partition table is corrupt (partition is smaller than NTFS),\n"
"   or the NTFS boot sector is corrupt (NTFS size is not valid).\n";

/**
 * ntfs_boot_sector_parse - setup an ntfs volume from an ntfs boot sector
 * @vol:	ntfs_volume to setup
 * @bs:		buffer containing ntfs boot sector to parse
 *
 * Parse the ntfs bootsector @bs and setup the ntfs volume @vol with the
 * obtained values.
 *
 * Return 0 on success or -1 on error with errno set to the error code EINVAL.
 */
int ntfs_boot_sector_parse(ntfs_volume *vol, const NTFS_BOOT_SECTOR *bs)
{
	s64 sectors;
	u16  sectors_per_cluster;
	s8  c;

	/* We return -1 with errno = EINVAL on error. */
	errno = EINVAL;

	vol->sector_size = le16_to_cpu(bs->bpb.bytes_per_sector);
	vol->sector_size_bits = ffs(vol->sector_size) - 1;
	ntfs_log_debug("SectorSize = 0x%x\n", vol->sector_size);
	ntfs_log_debug("SectorSizeBits = %u\n", vol->sector_size_bits);
	/*
	 * The bounds checks on mft_lcn and mft_mirr_lcn (i.e. them being
	 * below or equal the number_of_clusters) really belong in the
	 * ntfs_boot_sector_is_ntfs but in this way we can just do this once.
	 */
	if (bs->bpb.sectors_per_cluster > 128)
		sectors_per_cluster = 1 << (256 - bs->bpb.sectors_per_cluster);
	else
		sectors_per_cluster = bs->bpb.sectors_per_cluster;
	ntfs_log_debug("SectorsPerCluster = 0x%x\n", sectors_per_cluster);
	if (sectors_per_cluster & (sectors_per_cluster - 1)) {
		ntfs_log_error("sectors_per_cluster (%d) is not a power of 2."
			       "\n", sectors_per_cluster);
		return -1;
	}
	
	sectors = sle64_to_cpu(bs->number_of_sectors);
	ntfs_log_debug("NumberOfSectors = %lld\n", (long long)sectors);
	if (!sectors) {
		ntfs_log_error("Volume size is set to zero.\n");
		return -1;
	}
	if (vol->dev->d_ops->seek(vol->dev, 
				  (sectors - 1) << vol->sector_size_bits,
				  SEEK_SET) == -1) {
		ntfs_log_perror("Failed to read last sector (%lld)",
			       	(long long)(sectors - 1));
		ntfs_log_error("%s", last_sector_error);
		return -1;
	}
	
	vol->nr_clusters =  sectors >> (ffs(sectors_per_cluster) - 1);

	vol->mft_lcn = sle64_to_cpu(bs->mft_lcn);
	vol->mftmirr_lcn = sle64_to_cpu(bs->mftmirr_lcn);
	ntfs_log_debug("MFT LCN = %lld\n", (long long)vol->mft_lcn);
	ntfs_log_debug("MFTMirr LCN = %lld\n", (long long)vol->mftmirr_lcn);
	if ((vol->mft_lcn     < 0 || vol->mft_lcn     > vol->nr_clusters) ||
	    (vol->mftmirr_lcn < 0 || vol->mftmirr_lcn > vol->nr_clusters)) {
		ntfs_log_error("$MFT LCN (%lld) or $MFTMirr LCN (%lld) is "
			      "greater than the number of clusters (%lld).\n",
			      (long long)vol->mft_lcn, (long long)vol->mftmirr_lcn,
			      (long long)vol->nr_clusters);
		return -1;
	}
	
	vol->cluster_size = sectors_per_cluster * vol->sector_size;
	if (vol->cluster_size & (vol->cluster_size - 1)) {
		ntfs_log_error("cluster_size (%d) is not a power of 2.\n",
			       vol->cluster_size);
		return -1;
	}
	vol->cluster_size_bits = ffs(vol->cluster_size) - 1;
	/*
	 * Need to get the clusters per mft record and handle it if it is
	 * negative. Then calculate the mft_record_size. A value of 0x80 is
	 * illegal, thus signed char is actually ok!
	 */
	c = bs->clusters_per_mft_record;
	ntfs_log_debug("ClusterSize = 0x%x\n", (unsigned)vol->cluster_size);
	ntfs_log_debug("ClusterSizeBits = %u\n", vol->cluster_size_bits);
	ntfs_log_debug("ClustersPerMftRecord = 0x%x\n", c);
	/*
	 * When clusters_per_mft_record is negative, it means that it is to
	 * be taken to be the negative base 2 logarithm of the mft_record_size
	 * min bytes. Then:
	 *	 mft_record_size = 2^(-clusters_per_mft_record) bytes.
	 */
	if (c < 0)
		vol->mft_record_size = 1 << -c;
	else
		vol->mft_record_size = c << vol->cluster_size_bits;
	if (vol->mft_record_size & (vol->mft_record_size - 1)) {
		ntfs_log_error("mft_record_size (%d) is not a power of 2.\n",
			       vol->mft_record_size);
		return -1;
	}
	vol->mft_record_size_bits = ffs(vol->mft_record_size) - 1;
	ntfs_log_debug("MftRecordSize = 0x%x\n", (unsigned)vol->mft_record_size);
	ntfs_log_debug("MftRecordSizeBits = %u\n", vol->mft_record_size_bits);
	/* Same as above for INDX record. */
	c = bs->clusters_per_index_record;
	ntfs_log_debug("ClustersPerINDXRecord = 0x%x\n", c);
	if (c < 0)
		vol->indx_record_size = 1 << -c;
	else
		vol->indx_record_size = c << vol->cluster_size_bits;
	vol->indx_record_size_bits = ffs(vol->indx_record_size) - 1;
	ntfs_log_debug("INDXRecordSize = 0x%x\n", (unsigned)vol->indx_record_size);
	ntfs_log_debug("INDXRecordSizeBits = %u\n", vol->indx_record_size_bits);
	/*
	 * Work out the size of the MFT mirror in number of mft records. If the
	 * cluster size is less than or equal to the size taken by four mft
	 * records, the mft mirror stores the first four mft records. If the
	 * cluster size is bigger than the size taken by four mft records, the
	 * mft mirror contains as many mft records as will fit into one
	 * cluster.
	 */
	if (vol->cluster_size <= 4 * vol->mft_record_size)
		vol->mftmirr_size = 4;
	else
		vol->mftmirr_size = vol->cluster_size / vol->mft_record_size;
	return 0;
}
<|MERGE_RESOLUTION|>--- conflicted
+++ resolved
@@ -154,17 +154,13 @@
 		}
 	}
 
-<<<<<<< HEAD
+	/* MFT and MFTMirr may not overlap the boot sector or be the same */
+	if (sle64_cmpz(b->mft_lcn) || sle64_cmpz(b->mftmirr_lcn) || sle64_eq(b->mft_lcn, b->mftmirr_lcn)) {
+		ntfs_log_error("Invalid location of MFT or MFTMirr.\n");
+		goto not_ntfs;
+	}
+
 	if (!le16_eq(b->end_of_sector_marker, const_cpu_to_le16(0xaa55)))
-=======
-	/* MFT and MFTMirr may not overlap the boot sector or be the same */
-	if (!b->mft_lcn || !b->mftmirr_lcn || (b->mft_lcn == b->mftmirr_lcn)) {
-		ntfs_log_error("Invalid location of MFT or MFTMirr.\n");
-		goto not_ntfs;
-	}
-
-	if (b->end_of_sector_marker != const_cpu_to_le16(0xaa55))
->>>>>>> dd75ea74
 		ntfs_log_debug("Warning: Bootsector has invalid end of sector "
 			       "marker.\n");
 
