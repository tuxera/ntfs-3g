--- conflicted
+++ resolved
@@ -155,13 +155,9 @@
 	}
 
 	/* MFT and MFTMirr may not overlap the boot sector or be the same */
-<<<<<<< HEAD
-	if (sle64_cmpz(b->mft_lcn) || sle64_cmpz(b->mftmirr_lcn) || sle64_eq(b->mft_lcn, b->mftmirr_lcn)) {
-=======
 	if (((s64)sle64_to_cpu(b->mft_lcn) <= 0)
 	    || ((s64)sle64_to_cpu(b->mftmirr_lcn) <= 0)
-	    || (b->mft_lcn == b->mftmirr_lcn)) {
->>>>>>> 31ac7e4f
+	    || sle64_eq(b->mft_lcn, b->mftmirr_lcn)) {
 		ntfs_log_error("Invalid location of MFT or MFTMirr.\n");
 		goto not_ntfs;
 	}
