--- conflicted
+++ resolved
@@ -489,10 +489,7 @@
 	}
 
 	if (a->non_resident) {
-<<<<<<< HEAD
-		if (!le16_andz(a->flags, ATTR_COMPRESSION_MASK)
-=======
-		if (((a->flags & ATTR_COMPRESSION_MASK)
+		if ((!le16_andz(a->flags, ATTR_COMPRESSION_MASK)
 			|| a->compression_unit)
 		    && (ni->vol->major_ver < 3)) {
 			errno = EIO;
@@ -503,8 +500,7 @@
 					ni->vol->major_ver);
 			goto put_err_out;
 		}
-		if ((a->flags & ATTR_COMPRESSION_MASK)
->>>>>>> 31ac7e4f
+		if (!le16_andz(a->flags, ATTR_COMPRESSION_MASK)
 				 && !a->compression_unit) {
 			errno = EIO;
 			ntfs_log_perror("Compressed inode %lld attr 0x%x has "
@@ -512,7 +508,7 @@
 					(unsigned long long)ni->mft_no, le32_to_cpu(type));
 			goto put_err_out;
 		}
-		if ((a->flags & ATTR_COMPRESSION_MASK)
+		if (!le16_andz(a->flags, ATTR_COMPRESSION_MASK)
 				 && (a->compression_unit
 					!= STANDARD_COMPRESSION_UNIT)) {
 			errno = EIO;
@@ -2843,7 +2839,7 @@
 		    || (((space < (ptrdiff_t)offsetof(ATTR_RECORD,
 						resident_end))
 			|| (space < (ptrdiff_t)le32_to_cpu(a->length)))
-			    && ((space < 4) || (a->type != AT_END))))
+			    && ((space < 4) || !le32_eq(a->type, AT_END))))
 			break;
 		ctx->attr = a;
 		if ((!le32_eq(type, AT_UNUSED) && (le32_to_cpu(a->type) >
@@ -3164,13 +3160,6 @@
 		/* Catch the end of the attribute list. */
 		if ((u8*)al_entry == al_end)
 			goto not_found;
-<<<<<<< HEAD
-		if (le16_cmpz(al_entry->length))
-			break;
-		if ((u8*)al_entry + 6 > al_end || (u8*)al_entry +
-				le16_to_cpu(al_entry->length) > al_end)
-			break;
-=======
 
 		if ((((u8*)al_entry + offsetof(ATTR_LIST_ENTRY, name)) > al_end)
 		    || ((u8*)al_entry + le16_to_cpu(al_entry->length) > al_end)
@@ -3183,7 +3172,6 @@
 				> al_end))
 			break; /* corrupt */
 
->>>>>>> 31ac7e4f
 		next_al_entry = (ATTR_LIST_ENTRY*)((u8*)al_entry +
 				le16_to_cpu(al_entry->length));
 		if (!le32_eq(type, AT_UNUSED)) {
@@ -3305,16 +3293,10 @@
 		space = le32_to_cpu(ctx->mrec->bytes_in_use) - offs;
 		if (offs < 0)
 			break;
-<<<<<<< HEAD
-		if (le32_eq(a->type, AT_END))
-			continue;
-		if (le32_cmpz(a->length))
-=======
-		if ((space >= 4) && (a->type == AT_END))
+		if ((space >= 4) && le32_eq(a->type, AT_END))
 			continue;
 		if ((space < (ptrdiff_t)offsetof(ATTR_RECORD, resident_end))
 		    || (space < (ptrdiff_t)le32_to_cpu(a->length)))
->>>>>>> 31ac7e4f
 			break;
 		if (!le16_eq(al_entry->instance, a->instance))
 			goto do_next_attr;
@@ -3460,7 +3442,7 @@
 		if ((le32_to_cpu(a->length)
 			< offsetof(ATTR_RECORD, resident_end))
 		    || (le32_to_cpu(a->value_length) & 0xff000000)
-		    || (a->value_length
+		    || (!le32_cmpz(a->value_length)
 			&& ((le16_to_cpu(a->value_offset)
 				+ le32_to_cpu(a->value_length))
 				> le32_to_cpu(a->length)))
@@ -3488,8 +3470,8 @@
 		 * Note : at this stage we know that a->length and
 		 * a->value_length cannot look like being negative.
 		 */
-		switch(a->type) {
-		case AT_FILE_NAME :
+		/* switch(a->type) { */
+		if (le32_eq(a->type, AT_FILE_NAME)) {
 			/* Check file names are resident and do not overflow */
 			fn = (const FILE_NAME_ATTR*)((const u8*)a
 				+ le16_to_cpu(a->value_offset));
@@ -3506,8 +3488,8 @@
 				errno = EIO;
 				ret = -1;
 			}
-			break;
-		case AT_INDEX_ROOT :
+		}
+		else if (le32_eq(a->type, AT_INDEX_ROOT)) {
 			/* Check root index is resident and does not overflow */
 			ir = (const INDEX_ROOT*)((const u8*)a +
 				le16_to_cpu(a->value_offset));
@@ -3530,8 +3512,8 @@
 				errno = EIO;
 				ret = -1;
 			}
-			break;
-		case AT_STANDARD_INFORMATION :
+		}
+		else if (le32_eq(a->type, AT_STANDARD_INFORMATION)) {
 			if (a->non_resident
 			    || (le32_to_cpu(a->value_length)
 					< offsetof(STANDARD_INFORMATION,
@@ -3542,8 +3524,8 @@
 				errno = EIO;
 				ret = -1;
 			}
-			break;
-		case AT_OBJECT_ID :
+		}
+		else if (le32_eq(a->type, AT_OBJECT_ID)) {
 			if (a->non_resident
 			    || (le32_to_cpu(a->value_length)
 					< sizeof(GUID))) {
@@ -3553,9 +3535,9 @@
 				errno = EIO;
 				ret = -1;
 			}
-			break;
-		case AT_VOLUME_NAME :
-		case AT_EA_INFORMATION :
+		}
+		else if (le32_eq(a->type, AT_VOLUME_NAME) ||
+			le32_eq(a->type, AT_EA_INFORMATION)) {
 			if (a->non_resident) {
 				ntfs_log_error("Attribute 0x%x in MFT record"
 					" %lld should be resident.\n",
@@ -3564,8 +3546,8 @@
 				errno = EIO;
 				ret = -1;
 			}
-			break;
-		case AT_VOLUME_INFORMATION :
+		}
+		else if (le32_eq(a->type, AT_VOLUME_INFORMATION)) {
 			if (a->non_resident
 			    || (le32_to_cpu(a->value_length)
 					< sizeof(VOLUME_INFORMATION))) {
@@ -3575,8 +3557,8 @@
 				errno = EIO;
 				ret = -1;
 			}
-			break;
-		case AT_INDEX_ALLOCATION :
+		}
+		else if (le32_eq(a->type, AT_INDEX_ALLOCATION)) {
 			if (!a->non_resident) {
 				ntfs_log_error("Corrupt index allocation"
 					" in MFT record %lld",
@@ -3584,10 +3566,10 @@
 				errno = EIO;
 				ret = -1;
 			}
-			break;
-		default :
-			break;
-		}
+		}
+		else {
+		}
+		/* } */
 	}
 	return (ret);
 }
@@ -3839,14 +3821,9 @@
 		ntfs_log_perror("%s: type=%d", __FUNCTION__, le32_to_cpu(type));
 		return NULL;
 	}
-<<<<<<< HEAD
-	for (ad = vol->attrdef; (u8*)ad - (u8*)vol->attrdef <
-			vol->attrdef_len && !le32_cmpz(ad->type); ++ad) {
-=======
 	for (ad = vol->attrdef; ((ptrdiff_t)((u8*)ad - (u8*)vol->attrdef
 				+ sizeof(ATTR_DEF)) <= vol->attrdef_len)
-			&& ad->type; ++ad) {
->>>>>>> 31ac7e4f
+			&& !le32_cmpz(ad->type); ++ad) {
 		/* We haven't found it yet, carry on searching. */
 		if (le32_to_cpu(ad->type) < le32_to_cpu(type))
 			continue;
@@ -4873,7 +4850,7 @@
 	
 	ntfs_log_trace("Entering for new size %u.\n", (unsigned)new_size);
 
-	if (!a->value_length) {
+	if (le32_cmpz(a->value_length)) {
 			/* Offset is unsafe when no value */
 		int offset = ((offsetof(ATTR_RECORD, resident_end)
 			+ a->name_length*sizeof(ntfschar) - 1) | 7) + 1;
@@ -6983,7 +6960,7 @@
 		 *   the number of clusters.
 		 */
 	if (((u64)na->data_size > 65536)
-	    && ((type != AT_BITMAP)
+	    && (!le32_eq(type, AT_BITMAP)
 		|| ((u64)na->data_size > 
 			(u64)((ni->vol->nr_clusters + 7) >> 3)))) {
 		ntfs_log_error("Corrupt attribute 0x%lx in inode %lld\n",
