/**
 * dir.c - Directory handling code. Originated from the Linux-NTFS project.
 *
 * Copyright (c) 2002-2005 Anton Altaparmakov
 * Copyright (c) 2004-2005 Richard Russon
 * Copyright (c) 2004-2008 Szabolcs Szakacsits
 * Copyright (c) 2005-2007 Yura Pakhuchiy
 * Copyright (c) 2008-2014 Jean-Pierre Andre
 *
 * This program/include file is free software; you can redistribute it and/or
 * modify it under the terms of the GNU General Public License as published
 * by the Free Software Foundation; either version 2 of the License, or
 * (at your option) any later version.
 *
 * This program/include file is distributed in the hope that it will be
 * useful, but WITHOUT ANY WARRANTY; without even the implied warranty
 * of MERCHANTABILITY or FITNESS FOR A PARTICULAR PURPOSE.  See the
 * GNU General Public License for more details.
 *
 * You should have received a copy of the GNU General Public License
 * along with this program (in the main directory of the NTFS-3G
 * distribution in the file COPYING); if not, write to the Free Software
 * Foundation,Inc., 59 Temple Place, Suite 330, Boston, MA  02111-1307  USA
 */

#ifdef HAVE_CONFIG_H
#include "config.h"
#endif

#ifdef HAVE_STDLIB_H
#include <stdlib.h>
#endif
#ifdef HAVE_ERRNO_H
#include <errno.h>
#endif
#ifdef HAVE_STRING_H
#include <string.h>
#endif
#ifdef HAVE_SYS_STAT_H
#include <sys/stat.h>
#endif

#ifdef HAVE_SYS_SYSMACROS_H
#include <sys/sysmacros.h>
#endif

#include "param.h"
#include "types.h"
#include "debug.h"
#include "attrib.h"
#include "inode.h"
#include "dir.h"
#include "volume.h"
#include "mft.h"
#include "index.h"
#include "ntfstime.h"
#include "lcnalloc.h"
#include "logging.h"
#include "cache.h"
#include "misc.h"
#include "security.h"
#include "reparse.h"
#include "object_id.h"

#ifdef HAVE_SETXATTR
#include <sys/xattr.h>
#endif

/*
 * The little endian Unicode strings "$I30", "$SII", "$SDH", "$O"
 *  and "$Q" as global constants.
 */
ntfschar NTFS_INDEX_I30[5] = { const_cpu_to_le16('$'), const_cpu_to_le16('I'),
		const_cpu_to_le16('3'), const_cpu_to_le16('0'),
		const_cpu_to_le16('\0') };
ntfschar NTFS_INDEX_SII[5] = { const_cpu_to_le16('$'), const_cpu_to_le16('S'),
		const_cpu_to_le16('I'), const_cpu_to_le16('I'),
		const_cpu_to_le16('\0') };
ntfschar NTFS_INDEX_SDH[5] = { const_cpu_to_le16('$'), const_cpu_to_le16('S'),
		const_cpu_to_le16('D'), const_cpu_to_le16('H'),
		const_cpu_to_le16('\0') };
ntfschar NTFS_INDEX_O[3] = { const_cpu_to_le16('$'), const_cpu_to_le16('O'),
		const_cpu_to_le16('\0') };
ntfschar NTFS_INDEX_Q[3] = { const_cpu_to_le16('$'), const_cpu_to_le16('Q'),
		const_cpu_to_le16('\0') };
ntfschar NTFS_INDEX_R[3] = { const_cpu_to_le16('$'), const_cpu_to_le16('R'),
		const_cpu_to_le16('\0') };

#if CACHE_INODE_SIZE

/*
 *		Pathname hashing
 *
 *	Based on first char and second char (which may be '\0')
 */

int ntfs_dir_inode_hash(const struct CACHED_GENERIC *cached)
{
	const char *path;
	const unsigned char *name;

	path = (const char*)cached->variable;
	if (!path) {
		ntfs_log_error("Bad inode cache entry\n");
		return (-1);
	}
	name = (const unsigned char*)strrchr(path,'/');
	if (!name)
		name = (const unsigned char*)path;
	return (((name[0] << 1) + name[1] + strlen((const char*)name))
				% (2*CACHE_INODE_SIZE));
}

/*
 *		Pathname comparing for entering/fetching from cache
 */

static int inode_cache_compare(const struct CACHED_GENERIC *cached,
			const struct CACHED_GENERIC *wanted)
{
	return (!cached->variable
		    || strcmp(cached->variable, wanted->variable));
}

/*
 *		Pathname comparing for invalidating entries in cache
 *
 *	A partial path is compared in order to invalidate all paths
 *	related to a renamed directory
 *	inode numbers are also checked, as deleting a long name may
 *	imply deleting a short name and conversely
 *
 *	Only use associated with a CACHE_NOHASH flag
 */

static int inode_cache_inv_compare(const struct CACHED_GENERIC *cached,
			const struct CACHED_GENERIC *wanted)
{
	int len;
	BOOL different;
	const struct CACHED_INODE *w;
	const struct CACHED_INODE *c;

	w = (const struct CACHED_INODE*)wanted;
	c = (const struct CACHED_INODE*)cached;
	if (w->pathname) {
		len = strlen(w->pathname);
		different = !cached->variable
			|| ((w->inum != MREF(c->inum))
			   && (strncmp(c->pathname, w->pathname, len)
				|| ((c->pathname[len] != '\0')
				   && (c->pathname[len] != '/'))));
	} else
		different = !c->pathname
			|| (w->inum != MREF(c->inum));
	return (different);
}

#endif

#if CACHE_LOOKUP_SIZE

/*
 *		File name comparing for entering/fetching from lookup cache
 */

static int lookup_cache_compare(const struct CACHED_GENERIC *cached,
			const struct CACHED_GENERIC *wanted)
{
	const struct CACHED_LOOKUP *c = (const struct CACHED_LOOKUP*) cached;
	const struct CACHED_LOOKUP *w = (const struct CACHED_LOOKUP*) wanted;
	return (!c->name
		    || (c->parent != w->parent)
		    || (c->namesize != w->namesize)
		    || memcmp(c->name, w->name, c->namesize));
}

/*
 *		Inode number comparing for invalidating lookup cache
 *
 *	All entries with designated inode number are invalidated
 *
 *	Only use associated with a CACHE_NOHASH flag
 */

static int lookup_cache_inv_compare(const struct CACHED_GENERIC *cached,
			const struct CACHED_GENERIC *wanted)
{
	const struct CACHED_LOOKUP *c = (const struct CACHED_LOOKUP*) cached;
	const struct CACHED_LOOKUP *w = (const struct CACHED_LOOKUP*) wanted;
	return (!c->name
		    || (c->parent != w->parent)
		    || (MREF(c->inum) != MREF(w->inum)));
}

/*
 *		Lookup hashing
 *
 *	Based on first, second and and last char
 */

int ntfs_dir_lookup_hash(const struct CACHED_GENERIC *cached)
{
	const unsigned char *name;
	int count;
	unsigned int val;

	name = (const unsigned char*)cached->variable;
	count = cached->varsize;
	if (!name || !count) {
		ntfs_log_error("Bad lookup cache entry\n");
		return (-1);
	}
	val = (name[0] << 2) + (name[1] << 1) + name[count - 1] + count;
	return (val % (2*CACHE_LOOKUP_SIZE));
}

#endif

/**
 * ntfs_inode_lookup_by_name - find an inode in a directory given its name
 * @dir_ni:	ntfs inode of the directory in which to search for the name
 * @uname:	Unicode name for which to search in the directory
 * @uname_len:	length of the name @uname in Unicode characters
 *
 * Look for an inode with name @uname in the directory with inode @dir_ni.
 * ntfs_inode_lookup_by_name() walks the contents of the directory looking for
 * the Unicode name. If the name is found in the directory, the corresponding
 * inode number (>= 0) is returned as a mft reference in cpu format, i.e. it
 * is a 64-bit number containing the sequence number.
 *
 * On error, return -1 with errno set to the error code. If the inode is is not
 * found errno is ENOENT.
 *
 * Note, @uname_len does not include the (optional) terminating NULL character.
 *
 * Note, we look for a case sensitive match first but we also look for a case
 * insensitive match at the same time. If we find a case insensitive match, we
 * save that for the case that we don't find an exact match, where we return
 * the mft reference of the case insensitive match.
 *
 * If the volume is mounted with the case sensitive flag set, then we only
 * allow exact matches.
 */
u64 ntfs_inode_lookup_by_name(ntfs_inode *dir_ni,
		const ntfschar *uname, const int uname_len)
{
	VCN vcn;
	u64 mref = 0;
	s64 br;
	ntfs_volume *vol = dir_ni->vol;
	ntfs_attr_search_ctx *ctx;
	INDEX_ROOT *ir;
	INDEX_ENTRY *ie;
	INDEX_ALLOCATION *ia;
	IGNORE_CASE_BOOL case_sensitivity;
	u8 *index_end;
	ntfs_attr *ia_na;
	int eo, rc;
	u32 index_block_size;
	u8 index_vcn_size_bits;

	ntfs_log_trace("Entering\n");

	if (!dir_ni || !dir_ni->mrec || !uname || uname_len <= 0) {
		errno = EINVAL;
		return -1;
	}

	ctx = ntfs_attr_get_search_ctx(dir_ni, NULL);
	if (!ctx)
		return -1;

	/* Find the index root attribute in the mft record. */
	if (ntfs_attr_lookup(AT_INDEX_ROOT, NTFS_INDEX_I30, 4, CASE_SENSITIVE, 0, NULL,
			0, ctx)) {
		ntfs_log_perror("Index root attribute missing in directory inode "
				"%lld", (unsigned long long)dir_ni->mft_no);
		goto put_err_out;
	}
	case_sensitivity = (NVolCaseSensitive(vol) ? CASE_SENSITIVE : IGNORE_CASE);
	/* Get to the index root value. */
	ir = (INDEX_ROOT*)((u8*)ctx->attr +
			le16_to_cpu(ctx->attr->value_offset));
	index_block_size = le32_to_cpu(ir->index_block_size);
	if (index_block_size < NTFS_BLOCK_SIZE ||
			index_block_size & (index_block_size - 1)) {
		ntfs_log_error("Index block size %u is invalid.\n",
				(unsigned)index_block_size);
		goto put_err_out;
	}
	index_end = (u8*)&ir->index + le32_to_cpu(ir->index.index_length);
	/* The first index entry. */
	ie = (INDEX_ENTRY*)((u8*)&ir->index +
			le32_to_cpu(ir->index.entries_offset));
	/*
	 * Loop until we exceed valid memory (corruption case) or until we
	 * reach the last entry.
	 */
	for (;; ie = (INDEX_ENTRY*)((u8*)ie + le16_to_cpu(ie->length))) {
		/* Bounds checks. */
		if ((u8*)ie < (u8*)ctx->mrec || (u8*)ie +
				sizeof(INDEX_ENTRY_HEADER) > index_end ||
				(u8*)ie + le16_to_cpu(ie->key_length) >
				index_end) {
			ntfs_log_error("Index entry out of bounds in inode %lld"
				       "\n", (unsigned long long)dir_ni->mft_no);
			goto put_err_out;
		}
		/*
		 * The last entry cannot contain a name. It can however contain
		 * a pointer to a child node in the B+tree so we just break out.
		 */
		if (!le16_andz(ie->ie_flags, INDEX_ENTRY_END))
			break;
		
		if (!le16_to_cpu(ie->length)) {
			ntfs_log_error("Zero length index entry in inode %lld"
				       "\n", (unsigned long long)dir_ni->mft_no);
			goto put_err_out;
		}
		/*
		 * Not a perfect match, need to do full blown collation so we
		 * know which way in the B+tree we have to go.
		 */
		rc = ntfs_names_full_collate(uname, uname_len,
				(ntfschar*)&ie->key.file_name.file_name,
				ie->key.file_name.file_name_length,
				case_sensitivity, vol->upcase, vol->upcase_len);
		/*
		 * If uname collates before the name of the current entry, there
		 * is definitely no such name in this index but we might need to
		 * descend into the B+tree so we just break out of the loop.
		 */
		if (rc == -1)
			break;
		/* The names are not equal, continue the search. */
		if (rc)
			continue;
		/*
		 * Perfect match, this will never happen as the
		 * ntfs_are_names_equal() call will have gotten a match but we
		 * still treat it correctly.
		 */
		mref = le64_to_cpu(ie->indexed_file);
		ntfs_attr_put_search_ctx(ctx);
		return mref;
	}
	/*
	 * We have finished with this index without success. Check for the
	 * presence of a child node and if not present return error code
	 * ENOENT, unless we have got the mft reference of a matching name
	 * cached in mref in which case return mref.
	 */
	if (le16_andz(ie->ie_flags, INDEX_ENTRY_NODE)) {
		ntfs_attr_put_search_ctx(ctx);
		if (mref)
			return mref;
		ntfs_log_debug("Entry not found - between root entries.\n");
		errno = ENOENT;
		return -1;
	} /* Child node present, descend into it. */

	/* Open the index allocation attribute. */
	ia_na = ntfs_attr_open(dir_ni, AT_INDEX_ALLOCATION, NTFS_INDEX_I30, 4);
	if (!ia_na) {
		ntfs_log_perror("Failed to open index allocation (inode %lld)",
				(unsigned long long)dir_ni->mft_no);
		goto put_err_out;
	}

	/* Allocate a buffer for the current index block. */
	ia = ntfs_malloc(index_block_size);
	if (!ia) {
		ntfs_attr_close(ia_na);
		goto put_err_out;
	}

	/* Determine the size of a vcn in the directory index. */
	if (vol->cluster_size <= index_block_size) {
		index_vcn_size_bits = vol->cluster_size_bits;
	} else {
		index_vcn_size_bits = NTFS_BLOCK_SIZE_BITS;
	}

	/* Get the starting vcn of the index_block holding the child node. */
	vcn = sle64_to_cpup((sle64*)((u8*)ie + le16_to_cpu(ie->length) - 8));

descend_into_child_node:

	/* Read the index block starting at vcn. */
	br = ntfs_attr_mst_pread(ia_na, vcn << index_vcn_size_bits, 1,
			index_block_size, ia);
	if (br != 1) {
		if (br != -1)
			errno = EIO;
		ntfs_log_perror("Failed to read vcn 0x%llx",
			       	(unsigned long long)vcn);
		goto close_err_out;
	}

	if (sle64_to_cpu(ia->index_block_vcn) != vcn) {
		ntfs_log_error("Actual VCN (0x%llx) of index buffer is different "
				"from expected VCN (0x%llx).\n",
				(long long)sle64_to_cpu(ia->index_block_vcn),
				(long long)vcn);
		errno = EIO;
		goto close_err_out;
	}
	if (le32_to_cpu(ia->index.allocated_size) + 0x18 != index_block_size) {
		ntfs_log_error("Index buffer (VCN 0x%llx) of directory inode 0x%llx "
				"has a size (%u) differing from the directory "
				"specified size (%u).\n", (long long)vcn,
				(unsigned long long)dir_ni->mft_no,
				(unsigned) le32_to_cpu(ia->index.allocated_size) + 0x18,
				(unsigned)index_block_size);
		errno = EIO;
		goto close_err_out;
	}
	index_end = (u8*)&ia->index + le32_to_cpu(ia->index.index_length);
	if (index_end > (u8*)ia + index_block_size) {
		ntfs_log_error("Size of index buffer (VCN 0x%llx) of directory inode "
				"0x%llx exceeds maximum size.\n",
				(long long)vcn, (unsigned long long)dir_ni->mft_no);
		errno = EIO;
		goto close_err_out;
	}

	/* The first index entry. */
	ie = (INDEX_ENTRY*)((u8*)&ia->index +
			le32_to_cpu(ia->index.entries_offset));
	/*
	 * Iterate similar to above big loop but applied to index buffer, thus
	 * loop until we exceed valid memory (corruption case) or until we
	 * reach the last entry.
	 */
	for (;; ie = (INDEX_ENTRY*)((u8*)ie + le16_to_cpu(ie->length))) {
		/* Bounds check. */
		if ((u8*)ie < (u8*)ia || (u8*)ie +
				sizeof(INDEX_ENTRY_HEADER) > index_end ||
				(u8*)ie + le16_to_cpu(ie->key_length) >
				index_end) {
			ntfs_log_error("Index entry out of bounds in directory "
				       "inode %lld.\n", 
				       (unsigned long long)dir_ni->mft_no);
			errno = EIO;
			goto close_err_out;
		}
		/*
		 * The last entry cannot contain a name. It can however contain
		 * a pointer to a child node in the B+tree so we just break out.
		 */
		if (!le16_andz(ie->ie_flags, INDEX_ENTRY_END))
			break;
		
		if (!le16_to_cpu(ie->length)) {
			errno = EIO;
			ntfs_log_error("Zero length index entry in inode %lld"
				       "\n", (unsigned long long)dir_ni->mft_no);
			goto close_err_out;
		}
		/*
		 * Not a perfect match, need to do full blown collation so we
		 * know which way in the B+tree we have to go.
		 */
		rc = ntfs_names_full_collate(uname, uname_len,
				(ntfschar*)&ie->key.file_name.file_name,
				ie->key.file_name.file_name_length,
				case_sensitivity, vol->upcase, vol->upcase_len);
		/*
		 * If uname collates before the name of the current entry, there
		 * is definitely no such name in this index but we might need to
		 * descend into the B+tree so we just break out of the loop.
		 */
		if (rc == -1)
			break;
		/* The names are not equal, continue the search. */
		if (rc)
			continue;
		mref = le64_to_cpu(ie->indexed_file);
		free(ia);
		ntfs_attr_close(ia_na);
		ntfs_attr_put_search_ctx(ctx);
		return mref;
	}
	/*
	 * We have finished with this index buffer without success. Check for
	 * the presence of a child node.
	 */
	if (!le16_andz(ie->ie_flags, INDEX_ENTRY_NODE)) {
		if ((ia->index.ih_flags & NODE_MASK) == LEAF_NODE) {
			ntfs_log_error("Index entry with child node found in a leaf "
					"node in directory inode %lld.\n",
					(unsigned long long)dir_ni->mft_no);
			errno = EIO;
			goto close_err_out;
		}
		/* Child node present, descend into it. */
		vcn = sle64_to_cpup((sle64*)((u8*)ie + le16_to_cpu(ie->length) - 8));
		if (vcn >= 0)
			goto descend_into_child_node;
		ntfs_log_error("Negative child node vcn in directory inode "
			       "0x%llx.\n", (unsigned long long)dir_ni->mft_no);
		errno = EIO;
		goto close_err_out;
	}
	free(ia);
	ntfs_attr_close(ia_na);
	ntfs_attr_put_search_ctx(ctx);
	/*
	 * No child node present, return error code ENOENT, unless we have got
	 * the mft reference of a matching name cached in mref in which case
	 * return mref.
	 */
	if (mref)
		return mref;
	ntfs_log_debug("Entry not found.\n");
	errno = ENOENT;
	return -1;
put_err_out:
	eo = EIO;
	ntfs_log_debug("Corrupt directory. Aborting lookup.\n");
eo_put_err_out:
	ntfs_attr_put_search_ctx(ctx);
	errno = eo;
	return -1;
close_err_out:
	eo = errno;
	free(ia);
	ntfs_attr_close(ia_na);
	goto eo_put_err_out;
}

/*
 *		Lookup a file in a directory from its UTF-8 name
 *
 *	The name is first fetched from cache if one is defined
 *
 *	Returns the inode number
 *		or -1 if not possible (errno tells why)
 */

u64 ntfs_inode_lookup_by_mbsname(ntfs_inode *dir_ni, const char *name)
{
	int uname_len;
	ntfschar *uname = (ntfschar*)NULL;
	u64 inum;
	char *cached_name;
	const char *const_name;

	if (!NVolCaseSensitive(dir_ni->vol)) {
		cached_name = ntfs_uppercase_mbs(name,
			dir_ni->vol->upcase, dir_ni->vol->upcase_len);
		const_name = cached_name;
	} else {
		cached_name = (char*)NULL;
		const_name = name;
	}
	if (const_name) {
#if CACHE_LOOKUP_SIZE

		/*
		 * fetch inode from cache
		 */

		if (dir_ni->vol->lookup_cache) {
			struct CACHED_LOOKUP item;
			struct CACHED_LOOKUP *cached;

			item.name = const_name;
			item.namesize = strlen(const_name) + 1;
			item.parent = dir_ni->mft_no;
			cached = (struct CACHED_LOOKUP*)ntfs_fetch_cache(
					dir_ni->vol->lookup_cache,
					GENERIC(&item), lookup_cache_compare);
			if (cached) {
				inum = cached->inum;
				if (inum == (u64)-1)
					errno = ENOENT;
			} else {
				/* Generate unicode name. */
				uname_len = ntfs_mbstoucs(name, &uname);
				if (uname_len >= 0) {
					inum = ntfs_inode_lookup_by_name(dir_ni,
							uname, uname_len);
					item.inum = inum;
				/* enter into cache, even if not found */
					ntfs_enter_cache(dir_ni->vol->lookup_cache,
							GENERIC(&item),
							lookup_cache_compare);
					free(uname);
				} else
					inum = (s64)-1;
			}
		} else
#endif
			{
				/* Generate unicode name. */
			uname_len = ntfs_mbstoucs(cached_name, &uname);
			if (uname_len >= 0)
				inum = ntfs_inode_lookup_by_name(dir_ni,
						uname, uname_len);
			else
				inum = (s64)-1;
		}
		if (cached_name)
			free(cached_name);
	} else
		inum = (s64)-1;
	return (inum);
}

/*
 *		Update a cache lookup record when a name has been defined
 *
 *	The UTF-8 name is required
 */

void ntfs_inode_update_mbsname(ntfs_inode *dir_ni, const char *name, u64 inum)
{
#if CACHE_LOOKUP_SIZE
	struct CACHED_LOOKUP item;
	struct CACHED_LOOKUP *cached;
	char *cached_name;

	if (dir_ni->vol->lookup_cache) {
		if (!NVolCaseSensitive(dir_ni->vol)) {
			cached_name = ntfs_uppercase_mbs(name,
				dir_ni->vol->upcase, dir_ni->vol->upcase_len);
			item.name = cached_name;
		} else {
			cached_name = (char*)NULL;
			item.name = name;
		}
		if (item.name) {
			item.namesize = strlen(item.name) + 1;
			item.parent = dir_ni->mft_no;
			item.inum = inum;
			cached = (struct CACHED_LOOKUP*)ntfs_enter_cache(
					dir_ni->vol->lookup_cache,
					GENERIC(&item), lookup_cache_compare);
			if (cached)
				cached->inum = inum;
			if (cached_name)
				free(cached_name);
		}
	}
#endif
}

/**
 * ntfs_pathname_to_inode - Find the inode which represents the given pathname
 * @vol:       An ntfs volume obtained from ntfs_mount
 * @parent:    A directory inode to begin the search (may be NULL)
 * @pathname:  Pathname to be located
 *
 * Take an ASCII pathname and find the inode that represents it.  The function
 * splits the path and then descends the directory tree.  If @parent is NULL,
 * then the root directory '.' will be used as the base for the search.
 *
 * Return:  inode  Success, the pathname was valid
 *	    NULL   Error, the pathname was invalid, or some other error occurred
 */
ntfs_inode *ntfs_pathname_to_inode(ntfs_volume *vol, ntfs_inode *parent,
		const char *pathname)
{
	u64 inum;
	int len, err = 0;
	char *p, *q;
	ntfs_inode *ni;
	ntfs_inode *result = NULL;
	ntfschar *unicode = NULL;
	char *ascii = NULL;
#if CACHE_INODE_SIZE
	struct CACHED_INODE item;
	struct CACHED_INODE *cached;
	char *fullname;
#endif

	if (!vol || !pathname) {
		errno = EINVAL;
		return NULL;
	}
	
	ntfs_log_trace("path: '%s'\n", pathname);
	
	ascii = strdup(pathname);
	if (!ascii) {
		ntfs_log_error("Out of memory.\n");
		err = ENOMEM;
		goto out;
	}

	p = ascii;
	/* Remove leading /'s. */
	while (p && *p && *p == PATH_SEP)
		p++;
#if CACHE_INODE_SIZE
	fullname = p;
	if (p[0] && (p[strlen(p)-1] == PATH_SEP))
		ntfs_log_error("Unnormalized path %s\n",ascii);
#endif
	if (parent) {
		ni = parent;
	} else {
#if CACHE_INODE_SIZE
			/*
			 * fetch inode for full path from cache
			 */
		if (*fullname) {
			item.pathname = fullname;
			item.varsize = strlen(fullname) + 1;
			cached = (struct CACHED_INODE*)ntfs_fetch_cache(
				vol->xinode_cache, GENERIC(&item),
				inode_cache_compare);
		} else
			cached = (struct CACHED_INODE*)NULL;
		if (cached) {
			/*
			 * return opened inode if found in cache
			 */
			inum = MREF(cached->inum);
			ni = ntfs_inode_open(vol, inum);
			if (!ni) {
				ntfs_log_debug("Cannot open inode %llu: %s.\n",
						(unsigned long long)inum, p);
				err = EIO;
			}
			result = ni;
			goto out;
		}
#endif
		ni = ntfs_inode_open(vol, FILE_root);
		if (!ni) {
			ntfs_log_debug("Couldn't open the inode of the root "
					"directory.\n");
			err = EIO;
			result = (ntfs_inode*)NULL;
			goto out;
		}
	}

	while (p && *p) {
		/* Find the end of the first token. */
		q = strchr(p, PATH_SEP);
		if (q != NULL) {
			*q = '\0';
		}
#if CACHE_INODE_SIZE
			/*
			 * fetch inode for partial path from cache
			 */
		cached = (struct CACHED_INODE*)NULL;
		if (!parent) {
			item.pathname = fullname;
			item.varsize = strlen(fullname) + 1;
			cached = (struct CACHED_INODE*)ntfs_fetch_cache(
					vol->xinode_cache, GENERIC(&item),
					inode_cache_compare);
			if (cached) {
				inum = cached->inum;
			}
		}
			/*
			 * if not in cache, translate, search, then
			 * insert into cache if found
			 */
		if (!cached) {
			len = ntfs_mbstoucs(p, &unicode);
			if (len < 0) {
				ntfs_log_perror("Could not convert filename to Unicode:"
					" '%s'", p);
				err = errno;
				goto close;
			} else if (len > NTFS_MAX_NAME_LEN) {
				err = ENAMETOOLONG;
				goto close;
			}
			inum = ntfs_inode_lookup_by_name(ni, unicode, len);
			if (!parent && (inum != (u64) -1)) {
				item.inum = inum;
				ntfs_enter_cache(vol->xinode_cache,
						GENERIC(&item),
						inode_cache_compare);
			}
		}
#else
		len = ntfs_mbstoucs(p, &unicode);
		if (len < 0) {
			ntfs_log_perror("Could not convert filename to Unicode:"
					" '%s'", p);
			err = errno;
			goto close;
		} else if (len > NTFS_MAX_NAME_LEN) {
			err = ENAMETOOLONG;
			goto close;
		}
		inum = ntfs_inode_lookup_by_name(ni, unicode, len);
#endif
		if (inum == (u64) -1) {
			ntfs_log_debug("Couldn't find name '%s' in pathname "
					"'%s'.\n", p, pathname);
			err = ENOENT;
			goto close;
		}

		if (ni != parent)
			if (ntfs_inode_close(ni)) {
				err = errno;
				goto out;
			}

		inum = MREF(inum);
		ni = ntfs_inode_open(vol, inum);
		if (!ni) {
			ntfs_log_debug("Cannot open inode %llu: %s.\n",
					(unsigned long long)inum, p);
			err = EIO;
			goto close;
		}
	
		free(unicode);
		unicode = NULL;

		if (q) *q++ = PATH_SEP; /* JPA */
		p = q;
		while (p && *p && *p == PATH_SEP)
			p++;
	}

	result = ni;
	ni = NULL;
close:
	if (ni && (ni != parent))
		if (ntfs_inode_close(ni) && !err)
			err = errno;
out:
	free(ascii);
	free(unicode);
	if (err)
		errno = err;
	return result;
}

/*
 * The little endian Unicode string ".." for ntfs_readdir().
 */
static const ntfschar dotdot[3] = { const_cpu_to_le16('.'),
				   const_cpu_to_le16('.'),
				   const_cpu_to_le16('\0') };

/*
 * union index_union -
 * More helpers for ntfs_readdir().
 */
typedef union {
	INDEX_ROOT *ir;
	INDEX_ALLOCATION *ia;
} index_union __attribute__((__transparent_union__));

/**
 * enum INDEX_TYPE -
 * More helpers for ntfs_readdir().
 */
typedef enum {
	INDEX_TYPE_ROOT,	/* index root */
	INDEX_TYPE_ALLOCATION,	/* index allocation */
} INDEX_TYPE;

/*
 *		Decode Interix file types
 *
 *	Non-Interix types are returned as plain files, because a
 *	Windows user may force patterns very similar to Interix,
 *	and most metadata files have such similar patters.
 */

static u32 ntfs_interix_types(ntfs_inode *ni)
{
	ntfs_attr *na;
	u32 dt_type;
	le64 magic;

	dt_type = NTFS_DT_UNKNOWN;
	na = ntfs_attr_open(ni, AT_DATA, NULL, 0);
	if (na) {
		/* Unrecognized patterns (eg HID + SYST) are plain files */
		dt_type = NTFS_DT_REG;
		if (na->data_size <= 1) {
			if (le32_andz(ni->flags, FILE_ATTR_HIDDEN))
				dt_type = (na->data_size ?
						NTFS_DT_SOCK : NTFS_DT_FIFO);
		} else {
			if ((na->data_size >= (s64)sizeof(magic))
			    && (ntfs_attr_pread(na, 0, sizeof(magic), &magic)
				== sizeof(magic))) {
				if (le64_eq(magic, INTX_SYMBOLIC_LINK))
					dt_type = NTFS_DT_LNK;
				else if (le64_eq(magic, INTX_BLOCK_DEVICE))
					dt_type = NTFS_DT_BLK;
				else if (le64_eq(magic, INTX_CHARACTER_DEVICE))
					dt_type = NTFS_DT_CHR;
			}
		}
		ntfs_attr_close(na);
	}
	return (dt_type);
}

/*
 *		Decode file types
 *
 *	Better only use for Interix types and junctions,
 *	unneeded complexity when used for plain files or directories
 *
 *	Error cases are logged and returned as unknown.
 */

static u32 ntfs_dir_entry_type(ntfs_inode *dir_ni, MFT_REF mref,
					FILE_ATTR_FLAGS attributes)
{
	ntfs_inode *ni;
	u32 dt_type;

	dt_type = NTFS_DT_UNKNOWN;
	ni = ntfs_inode_open(dir_ni->vol, mref);
	if (ni) {
		if (!le32_andz(attributes, FILE_ATTR_REPARSE_POINT)
		    && ntfs_possible_symlink(ni))
			dt_type = NTFS_DT_LNK;
		else
			if (!le32_andz(attributes, FILE_ATTR_SYSTEM)
			   && le32_andz(attributes, FILE_ATTR_I30_INDEX_PRESENT))
				dt_type = ntfs_interix_types(ni);
			else
				dt_type = (!le32_andz(attributes,
						FILE_ATTR_I30_INDEX_PRESENT)
					? NTFS_DT_DIR : NTFS_DT_REG);
		if (ntfs_inode_close(ni)) {
				 /* anything special worth doing ? */
			ntfs_log_error("Failed to close inode %lld\n",
				(long long)MREF(mref));
		}
	}
	if (dt_type == NTFS_DT_UNKNOWN)
		ntfs_log_error("Could not decode the type of inode %lld\n",
				(long long)MREF(mref));
	return (dt_type);
}

/**
 * ntfs_filldir - ntfs specific filldir method
 * @dir_ni:	ntfs inode of current directory
 * @pos:	current position in directory
 * @ivcn_bits:	log(2) of index vcn size
 * @index_type:	specifies whether @iu is an index root or an index allocation
 * @iu:		index root or index block to which @ie belongs
 * @ie:		current index entry
 * @dirent:	context for filldir callback supplied by the caller
 * @filldir:	filldir callback supplied by the caller
 *
 * Pass information specifying the current directory entry @ie to the @filldir
 * callback.
 */
static int ntfs_filldir(ntfs_inode *dir_ni, s64 *pos, u8 ivcn_bits,
		const INDEX_TYPE index_type, index_union iu, INDEX_ENTRY *ie,
		void *dirent, ntfs_filldir_t filldir)
{
	FILE_NAME_ATTR *fn = &ie->key.file_name;
	unsigned dt_type;
	BOOL metadata;
	ntfschar *loname;
	int res;
	MFT_REF mref;

	ntfs_log_trace("Entering.\n");
	
	/* Advance the position even if going to skip the entry. */
	if (index_type == INDEX_TYPE_ALLOCATION)
		*pos = (u8*)ie - (u8*)iu.ia + (sle64_to_cpu(
				iu.ia->index_block_vcn) << ivcn_bits) +
				dir_ni->vol->mft_record_size;
	else /* if (index_type == INDEX_TYPE_ROOT) */
		*pos = (u8*)ie - (u8*)iu.ir;
	mref = le64_to_cpu(ie->indexed_file);
	metadata = (MREF(mref) != FILE_root) && (MREF(mref) < FILE_first_user);
	/* Skip root directory self reference entry. */
	if (MREF_LE(ie->indexed_file) == FILE_root)
		return 0;
	if (!le32_andz(ie->key.file_name.file_attributes,
		     le32_or(FILE_ATTR_REPARSE_POINT, FILE_ATTR_SYSTEM))
	    && !metadata)
		dt_type = ntfs_dir_entry_type(dir_ni, mref,
					ie->key.file_name.file_attributes);
	else if (!le32_andz(ie->key.file_name.file_attributes,
		     FILE_ATTR_I30_INDEX_PRESENT))
		dt_type = NTFS_DT_DIR;
	else
		dt_type = NTFS_DT_REG;

		/* return metadata files and hidden files if requested */
        if ((!metadata && (NVolShowHidFiles(dir_ni->vol)
				|| le32_andz(fn->file_attributes, FILE_ATTR_HIDDEN)))
            || (NVolShowSysFiles(dir_ni->vol) && (NVolShowHidFiles(dir_ni->vol)
				|| metadata))) {
		if (NVolCaseSensitive(dir_ni->vol)) {
			res = filldir(dirent, fn->file_name,
					fn->file_name_length,
					fn->file_name_type, *pos,
					mref, dt_type);
		} else {
			loname = (ntfschar*)ntfs_malloc(2*fn->file_name_length);
			if (loname) {
				memcpy(loname, fn->file_name,
					2*fn->file_name_length);
				ntfs_name_locase(loname, fn->file_name_length,
					dir_ni->vol->locase,
					dir_ni->vol->upcase_len);
				res = filldir(dirent, loname,
					fn->file_name_length,
					fn->file_name_type, *pos,
					mref, dt_type);
				free(loname);
			} else
				res = -1;
		}
	} else
		res = 0;
	return (res);
}

/**
 * ntfs_mft_get_parent_ref - find mft reference of parent directory of an inode
 * @ni:		ntfs inode whose parent directory to find
 *
 * Find the parent directory of the ntfs inode @ni. To do this, find the first
 * file name attribute in the mft record of @ni and return the parent mft
 * reference from that.
 *
 * Note this only makes sense for directories, since files can be hard linked
 * from multiple directories and there is no way for us to tell which one is
 * being looked for.
 *
 * Technically directories can have hard links, too, but we consider that as
 * illegal as Linux/UNIX do not support directory hard links.
 *
 * Return the mft reference of the parent directory on success or -1 on error
 * with errno set to the error code.
 */
static MFT_REF ntfs_mft_get_parent_ref(ntfs_inode *ni)
{
	MFT_REF mref;
	ntfs_attr_search_ctx *ctx;
	FILE_NAME_ATTR *fn;
	int eo;

	ntfs_log_trace("Entering.\n");
	
	if (!ni) {
		errno = EINVAL;
		return ERR_MREF(-1);
	}

	ctx = ntfs_attr_get_search_ctx(ni, NULL);
	if (!ctx)
		return ERR_MREF(-1);
	if (ntfs_attr_lookup(AT_FILE_NAME, AT_UNNAMED, 0, 0, 0, NULL, 0, ctx)) {
		ntfs_log_error("No file name found in inode %lld\n", 
			       (unsigned long long)ni->mft_no);
		goto err_out;
	}
	if (ctx->attr->non_resident) {
		ntfs_log_error("File name attribute must be resident (inode "
			       "%lld)\n", (unsigned long long)ni->mft_no);
		goto io_err_out;
	}
	fn = (FILE_NAME_ATTR*)((u8*)ctx->attr +
			le16_to_cpu(ctx->attr->value_offset));
	if ((u8*)fn +	le32_to_cpu(ctx->attr->value_length) >
			(u8*)ctx->attr + le32_to_cpu(ctx->attr->length)) {
		ntfs_log_error("Corrupt file name attribute in inode %lld.\n",
			       (unsigned long long)ni->mft_no);
		goto io_err_out;
	}
	mref = le64_to_cpu(fn->parent_directory);
	ntfs_attr_put_search_ctx(ctx);
	return mref;
io_err_out:
	errno = EIO;
err_out:
	eo = errno;
	ntfs_attr_put_search_ctx(ctx);
	errno = eo;
	return ERR_MREF(-1);
}

/**
 * ntfs_readdir - read the contents of an ntfs directory
 * @dir_ni:	ntfs inode of current directory
 * @pos:	current position in directory
 * @dirent:	context for filldir callback supplied by the caller
 * @filldir:	filldir callback supplied by the caller
 *
 * Parse the index root and the index blocks that are marked in use in the
 * index bitmap and hand each found directory entry to the @filldir callback
 * supplied by the caller.
 *
 * Return 0 on success or -1 on error with errno set to the error code.
 *
 * Note: Index blocks are parsed in ascending vcn order, from which follows
 * that the directory entries are not returned sorted.
 */
int ntfs_readdir(ntfs_inode *dir_ni, s64 *pos,
		void *dirent, ntfs_filldir_t filldir)
{
	s64 i_size, br, ia_pos, bmp_pos, ia_start;
	ntfs_volume *vol;
	ntfs_attr *ia_na, *bmp_na = NULL;
	ntfs_attr_search_ctx *ctx = NULL;
	u8 *index_end, *bmp = NULL;
	INDEX_ROOT *ir;
	INDEX_ENTRY *ie;
	INDEX_ALLOCATION *ia = NULL;
	int rc, ir_pos, bmp_buf_size, bmp_buf_pos, eo;
	u32 index_block_size;
	u8 index_block_size_bits, index_vcn_size_bits;

	ntfs_log_trace("Entering.\n");
	
	if (!dir_ni || !pos || !filldir) {
		errno = EINVAL;
		return -1;
	}

	if (le16_andz(dir_ni->mrec->flags, MFT_RECORD_IS_DIRECTORY)) {
		errno = ENOTDIR;
		return -1;
	}

	vol = dir_ni->vol;

	ntfs_log_trace("Entering for inode %lld, *pos 0x%llx.\n",
			(unsigned long long)dir_ni->mft_no, (long long)*pos);

	/* Open the index allocation attribute. */
	ia_na = ntfs_attr_open(dir_ni, AT_INDEX_ALLOCATION, NTFS_INDEX_I30, 4);
	if (!ia_na) {
		if (errno != ENOENT) {
			ntfs_log_perror("Failed to open index allocation attribute. "
				"Directory inode %lld is corrupt or bug",
				(unsigned long long)dir_ni->mft_no);
			return -1;
		}
		i_size = 0;
	} else
		i_size = ia_na->data_size;

	rc = 0;

	/* Are we at end of dir yet? */
	if (*pos >= i_size + vol->mft_record_size)
		goto done;

	/* Emulate . and .. for all directories. */
	if (!*pos) {
		rc = filldir(dirent, dotdot, 1, FILE_NAME_POSIX, *pos,
				MK_MREF(dir_ni->mft_no,
				le16_to_cpu(dir_ni->mrec->sequence_number)),
				NTFS_DT_DIR);
		if (rc)
			goto err_out;
		++*pos;
	}
	if (*pos == 1) {
		MFT_REF parent_mref;

		parent_mref = ntfs_mft_get_parent_ref(dir_ni);
		if (parent_mref == ERR_MREF(-1)) {
			ntfs_log_perror("Parent directory not found");
			goto dir_err_out;
		}

		rc = filldir(dirent, dotdot, 2, FILE_NAME_POSIX, *pos,
				parent_mref, NTFS_DT_DIR);
		if (rc)
			goto err_out;
		++*pos;
	}

	ctx = ntfs_attr_get_search_ctx(dir_ni, NULL);
	if (!ctx)
		goto err_out;

	/* Get the offset into the index root attribute. */
	ir_pos = (int)*pos;
	/* Find the index root attribute in the mft record. */
	if (ntfs_attr_lookup(AT_INDEX_ROOT, NTFS_INDEX_I30, 4, CASE_SENSITIVE, 0, NULL,
			0, ctx)) {
		ntfs_log_perror("Index root attribute missing in directory inode "
				"%lld", (unsigned long long)dir_ni->mft_no);
		goto dir_err_out;
	}
	/* Get to the index root value. */
	ir = (INDEX_ROOT*)((u8*)ctx->attr +
			le16_to_cpu(ctx->attr->value_offset));

	/* Determine the size of a vcn in the directory index. */
	index_block_size = le32_to_cpu(ir->index_block_size);
	if (index_block_size < NTFS_BLOCK_SIZE ||
			index_block_size & (index_block_size - 1)) {
		ntfs_log_error("Index block size %u is invalid.\n",
				(unsigned)index_block_size);
		goto dir_err_out;
	}
	index_block_size_bits = ffs(index_block_size) - 1;
	if (vol->cluster_size <= index_block_size) {
		index_vcn_size_bits = vol->cluster_size_bits;
	} else {
		index_vcn_size_bits = NTFS_BLOCK_SIZE_BITS;
	}

	/* Are we jumping straight into the index allocation attribute? */
	if (*pos >= vol->mft_record_size) {
		ntfs_attr_put_search_ctx(ctx);
		ctx = NULL;
		goto skip_index_root;
	}

	index_end = (u8*)&ir->index + le32_to_cpu(ir->index.index_length);
	/* The first index entry. */
	ie = (INDEX_ENTRY*)((u8*)&ir->index +
			le32_to_cpu(ir->index.entries_offset));
	/*
	 * Loop until we exceed valid memory (corruption case) or until we
	 * reach the last entry or until filldir tells us it has had enough
	 * or signals an error (both covered by the rc test).
	 */
	for (;; ie = (INDEX_ENTRY*)((u8*)ie + le16_to_cpu(ie->length))) {
		ntfs_log_debug("In index root, offset %d.\n", (int)((u8*)ie - (u8*)ir));
		/* Bounds checks. */
		if ((u8*)ie < (u8*)ctx->mrec || (u8*)ie +
				sizeof(INDEX_ENTRY_HEADER) > index_end ||
				(u8*)ie + le16_to_cpu(ie->key_length) >
				index_end)
			goto dir_err_out;
		/* The last entry cannot contain a name. */
		if (!le16_andz(ie->ie_flags, INDEX_ENTRY_END))
			break;
		
		if (!le16_to_cpu(ie->length))
			goto dir_err_out;
		
		/* Skip index root entry if continuing previous readdir. */
		if (ir_pos > (u8*)ie - (u8*)ir)
			continue;
		/*
		 * Submit the directory entry to ntfs_filldir(), which will
		 * invoke the filldir() callback as appropriate.
		 */
		rc = ntfs_filldir(dir_ni, pos, index_vcn_size_bits,
				INDEX_TYPE_ROOT, ir, ie, dirent, filldir);
		if (rc) {
			ntfs_attr_put_search_ctx(ctx);
			ctx = NULL;
			goto err_out;
		}
	}
	ntfs_attr_put_search_ctx(ctx);
	ctx = NULL;

	/* If there is no index allocation attribute we are finished. */
	if (!ia_na)
		goto EOD;

	/* Advance *pos to the beginning of the index allocation. */
	*pos = vol->mft_record_size;

skip_index_root:

	if (!ia_na)
		goto done;

	/* Allocate a buffer for the current index block. */
	ia = ntfs_malloc(index_block_size);
	if (!ia)
		goto err_out;

	bmp_na = ntfs_attr_open(dir_ni, AT_BITMAP, NTFS_INDEX_I30, 4);
	if (!bmp_na) {
		ntfs_log_perror("Failed to open index bitmap attribute");
		goto dir_err_out;
	}

	/* Get the offset into the index allocation attribute. */
	ia_pos = *pos - vol->mft_record_size;

	bmp_pos = ia_pos >> index_block_size_bits;
	if (bmp_pos >> 3 >= bmp_na->data_size) {
		ntfs_log_error("Current index position exceeds index bitmap "
				"size.\n");
		goto dir_err_out;
	}

	bmp_buf_size = min(bmp_na->data_size - (bmp_pos >> 3), 4096);
	bmp = ntfs_malloc(bmp_buf_size);
	if (!bmp)
		goto err_out;

	br = ntfs_attr_pread(bmp_na, bmp_pos >> 3, bmp_buf_size, bmp);
	if (br != bmp_buf_size) {
		if (br != -1)
			errno = EIO;
		ntfs_log_perror("Failed to read from index bitmap attribute");
		goto err_out;
	}

	bmp_buf_pos = 0;
	/* If the index block is not in use find the next one that is. */
	while (!(bmp[bmp_buf_pos >> 3] & (1 << (bmp_buf_pos & 7)))) {
find_next_index_buffer:
		bmp_pos++;
		bmp_buf_pos++;
		/* If we have reached the end of the bitmap, we are done. */
		if (bmp_pos >> 3 >= bmp_na->data_size)
			goto EOD;
		ia_pos = bmp_pos << index_block_size_bits;
		if (bmp_buf_pos >> 3 < bmp_buf_size)
			continue;
		/* Read next chunk from the index bitmap. */
		bmp_buf_pos = 0;
		if ((bmp_pos >> 3) + bmp_buf_size > bmp_na->data_size)
			bmp_buf_size = bmp_na->data_size - (bmp_pos >> 3);
		br = ntfs_attr_pread(bmp_na, bmp_pos >> 3, bmp_buf_size, bmp);
		if (br != bmp_buf_size) {
			if (br != -1)
				errno = EIO;
			ntfs_log_perror("Failed to read from index bitmap attribute");
			goto err_out;
		}
	}

	ntfs_log_debug("Handling index block 0x%llx.\n", (long long)bmp_pos);

	/* Read the index block starting at bmp_pos. */
	br = ntfs_attr_mst_pread(ia_na, bmp_pos << index_block_size_bits, 1,
			index_block_size, ia);
	if (br != 1) {
		if (br != -1)
			errno = EIO;
		ntfs_log_perror("Failed to read index block");
		goto err_out;
	}

	ia_start = ia_pos & ~(s64)(index_block_size - 1);
	if (sle64_to_cpu(ia->index_block_vcn) != ia_start >>
			index_vcn_size_bits) {
		ntfs_log_error("Actual VCN (0x%llx) of index buffer is different "
				"from expected VCN (0x%llx) in inode 0x%llx.\n",
				(long long)sle64_to_cpu(ia->index_block_vcn),
				(long long)ia_start >> index_vcn_size_bits,
				(unsigned long long)dir_ni->mft_no);
		goto dir_err_out;
	}
	if (le32_to_cpu(ia->index.allocated_size) + 0x18 != index_block_size) {
		ntfs_log_error("Index buffer (VCN 0x%llx) of directory inode %lld "
				"has a size (%u) differing from the directory "
				"specified size (%u).\n", (long long)ia_start >>
				index_vcn_size_bits,
				(unsigned long long)dir_ni->mft_no,
				(unsigned) le32_to_cpu(ia->index.allocated_size)
				+ 0x18, (unsigned)index_block_size);
		goto dir_err_out;
	}
	index_end = (u8*)&ia->index + le32_to_cpu(ia->index.index_length);
	if (index_end > (u8*)ia + index_block_size) {
		ntfs_log_error("Size of index buffer (VCN 0x%llx) of directory inode "
				"%lld exceeds maximum size.\n",
				(long long)ia_start >> index_vcn_size_bits,
				(unsigned long long)dir_ni->mft_no);
		goto dir_err_out;
	}
	/* The first index entry. */
	ie = (INDEX_ENTRY*)((u8*)&ia->index +
			le32_to_cpu(ia->index.entries_offset));
	/*
	 * Loop until we exceed valid memory (corruption case) or until we
	 * reach the last entry or until ntfs_filldir tells us it has had
	 * enough or signals an error (both covered by the rc test).
	 */
	for (;; ie = (INDEX_ENTRY*)((u8*)ie + le16_to_cpu(ie->length))) {
		ntfs_log_debug("In index allocation, offset 0x%llx.\n",
				(long long)ia_start + ((u8*)ie - (u8*)ia));
		/* Bounds checks. */
		if ((u8*)ie < (u8*)ia || (u8*)ie +
				sizeof(INDEX_ENTRY_HEADER) > index_end ||
				(u8*)ie + le16_to_cpu(ie->key_length) >
				index_end) {
			ntfs_log_error("Index entry out of bounds in directory inode "
				"%lld.\n", (unsigned long long)dir_ni->mft_no);
			goto dir_err_out;
		}
		/* The last entry cannot contain a name. */
		if (!le16_andz(ie->ie_flags, INDEX_ENTRY_END))
			break;
		
		if (!le16_to_cpu(ie->length))
			goto dir_err_out;
		
		/* Skip index entry if continuing previous readdir. */
		if (ia_pos - ia_start > (u8*)ie - (u8*)ia)
			continue;
		/*
		 * Submit the directory entry to ntfs_filldir(), which will
		 * invoke the filldir() callback as appropriate.
		 */
		rc = ntfs_filldir(dir_ni, pos, index_vcn_size_bits,
				INDEX_TYPE_ALLOCATION, ia, ie, dirent, filldir);
		if (rc)
			goto err_out;
	}
	goto find_next_index_buffer;
EOD:
	/* We are finished, set *pos to EOD. */
	*pos = i_size + vol->mft_record_size;
done:
	free(ia);
	free(bmp);
	if (bmp_na)
		ntfs_attr_close(bmp_na);
	if (ia_na)
		ntfs_attr_close(ia_na);
	ntfs_log_debug("EOD, *pos 0x%llx, returning 0.\n", (long long)*pos);
	return 0;
dir_err_out:
	errno = EIO;
err_out:
	eo = errno;
	ntfs_log_trace("failed.\n");
	if (ctx)
		ntfs_attr_put_search_ctx(ctx);
	free(ia);
	free(bmp);
	if (bmp_na)
		ntfs_attr_close(bmp_na);
	if (ia_na)
		ntfs_attr_close(ia_na);
	errno = eo;
	return -1;
}


/**
 * __ntfs_create - create object on ntfs volume
 * @dir_ni:	ntfs inode for directory in which create new object
 * @securid:	id of inheritable security descriptor, 0 if none
 * @name:	unicode name of new object
 * @name_len:	length of the name in unicode characters
 * @type:	type of the object to create
 * @dev:	major and minor device numbers (obtained from makedev())
 * @target:	target in unicode (only for symlinks)
 * @target_len:	length of target in unicode characters
 *
 * Internal, use ntfs_create{,_device,_symlink} wrappers instead.
 *
 * @type can be:
 *	S_IFREG		to create regular file
 *	S_IFDIR		to create directory
 *	S_IFBLK		to create block device
 *	S_IFCHR		to create character device
 *	S_IFLNK		to create symbolic link
 *	S_IFIFO		to create FIFO
 *	S_IFSOCK	to create socket
 * other values are invalid.
 *
 * @dev is used only if @type is S_IFBLK or S_IFCHR, in other cases its value
 * ignored.
 *
 * @target and @target_len are used only if @type is S_IFLNK, in other cases
 * their value ignored.
 *
 * Return opened ntfs inode that describes created object on success or NULL
 * on error with errno set to the error code.
 */
static ntfs_inode *__ntfs_create(ntfs_inode *dir_ni, le32 securid,
		const ntfschar *name, u8 name_len, mode_t type, dev_t dev,
		const ntfschar *target, int target_len)
{
	ntfs_inode *ni;
	int rollback_data = 0, rollback_sd = 0;
	FILE_NAME_ATTR *fn = NULL;
	STANDARD_INFORMATION *si = NULL;
	int err, fn_len, si_len;

	ntfs_log_trace("Entering.\n");
	
	/* Sanity checks. */
	if (!dir_ni || !name || !name_len) {
		ntfs_log_error("Invalid arguments.\n");
		errno = EINVAL;
		return NULL;
	}
	
	if (!le32_andz(dir_ni->flags, FILE_ATTR_REPARSE_POINT)) {
		errno = EOPNOTSUPP;
		return NULL;
	}
	
	ni = ntfs_mft_record_alloc(dir_ni->vol, NULL);
	if (!ni)
		return NULL;
#if CACHE_NIDATA_SIZE
	ntfs_inode_invalidate(dir_ni->vol, ni->mft_no);
#endif
	/*
	 * Create STANDARD_INFORMATION attribute.
	 * JPA Depending on available inherited security descriptor,
	 * Write STANDARD_INFORMATION v1.2 (no inheritance) or v3
	 */
	if (!le32_cmpz(securid))
		si_len = sizeof(STANDARD_INFORMATION);
	else
		si_len = offsetof(STANDARD_INFORMATION, v1_end);
	si = ntfs_calloc(si_len);
	if (!si) {
		err = errno;
		goto err_out;
	}
	si->creation_time = ni->creation_time;
	si->last_data_change_time = ni->last_data_change_time;
	si->last_mft_change_time = ni->last_mft_change_time;
	si->last_access_time = ni->last_access_time;
	if (!le32_cmpz(securid)) {
		set_nino_flag(ni, v3_Extensions);
		ni->owner_id = si->owner_id = const_cpu_to_le32(0);
		ni->security_id = si->security_id = securid;
		ni->quota_charged = si->quota_charged = const_cpu_to_le64(0);
		ni->usn = si->usn = const_cpu_to_le64(0);
	} else
		clear_nino_flag(ni, v3_Extensions);
	if (!S_ISREG(type) && !S_ISDIR(type)) {
		si->file_attributes = FILE_ATTR_SYSTEM;
		ni->flags = FILE_ATTR_SYSTEM;
	}
	ni->flags = le32_or(ni->flags, FILE_ATTR_ARCHIVE);
	if (NVolHideDotFiles(dir_ni->vol)
	    && (name_len > 1)
	    && (le16_eq(name[0], const_cpu_to_le16('.')))
	    && (!le16_eq(name[1], const_cpu_to_le16('.'))))
		ni->flags = le32_or(ni->flags, FILE_ATTR_HIDDEN);
		/*
		 * Set compression flag according to parent directory
		 * unless NTFS version < 3.0 or cluster size > 4K
		 * or compression has been disabled
		 */
	if (!le32_andz(dir_ni->flags, FILE_ATTR_COMPRESSED)
	   && (dir_ni->vol->major_ver >= 3)
	   && NVolCompression(dir_ni->vol)
	   && (dir_ni->vol->cluster_size <= MAX_COMPRESSION_CLUSTER_SIZE)
	   && (S_ISREG(type) || S_ISDIR(type)))
		ni->flags = le32_or(ni->flags, FILE_ATTR_COMPRESSED);
	/* Add STANDARD_INFORMATION to inode. */
	if (ntfs_attr_add(ni, AT_STANDARD_INFORMATION, AT_UNNAMED, 0,
			(u8*)si, si_len)) {
		err = errno;
		ntfs_log_error("Failed to add STANDARD_INFORMATION "
				"attribute.\n");
		goto err_out;
	}

	if (le32_cmpz(securid)) {
		if (ntfs_sd_add_everyone(ni)) {
			err = errno;
			goto err_out;
		}
	}
	rollback_sd = 1;

	if (S_ISDIR(type)) {
		INDEX_ROOT *ir = NULL;
		INDEX_ENTRY *ie;
		int ir_len, index_len;

		/* Create INDEX_ROOT attribute. */
		index_len = sizeof(INDEX_HEADER) + sizeof(INDEX_ENTRY_HEADER);
		ir_len = offsetof(INDEX_ROOT, index) + index_len;
		ir = ntfs_calloc(ir_len);
		if (!ir) {
			err = errno;
			goto err_out;
		}
		ir->type = AT_FILE_NAME;
		ir->collation_rule = COLLATION_FILE_NAME;
		ir->index_block_size = cpu_to_le32(ni->vol->indx_record_size);
		if (ni->vol->cluster_size <= ni->vol->indx_record_size)
			ir->clusters_per_index_block =
					ni->vol->indx_record_size >>
					ni->vol->cluster_size_bits;
		else
			ir->clusters_per_index_block = 
					ni->vol->indx_record_size >>
					NTFS_BLOCK_SIZE_BITS;
		ir->index.entries_offset = const_cpu_to_le32(sizeof(INDEX_HEADER));
		ir->index.index_length = cpu_to_le32(index_len);
		ir->index.allocated_size = cpu_to_le32(index_len);
		ie = (INDEX_ENTRY*)((u8*)ir + sizeof(INDEX_ROOT));
		ie->length = const_cpu_to_le16(sizeof(INDEX_ENTRY_HEADER));
		ie->key_length = const_cpu_to_le16(0);
		ie->ie_flags = INDEX_ENTRY_END;
		/* Add INDEX_ROOT attribute to inode. */
		if (ntfs_attr_add(ni, AT_INDEX_ROOT, NTFS_INDEX_I30, 4,
				(u8*)ir, ir_len)) {
			err = errno;
			free(ir);
			ntfs_log_error("Failed to add INDEX_ROOT attribute.\n");
			goto err_out;
		}
		free(ir);
	} else {
		INTX_FILE *data;
		int data_len;

		switch (type) {
			case S_IFBLK:
			case S_IFCHR:
				data_len = offsetof(INTX_FILE, device_end);
				data = ntfs_malloc(data_len);
				if (!data) {
					err = errno;
					goto err_out;
				}
				data->major = cpu_to_le64(major(dev));
				data->minor = cpu_to_le64(minor(dev));
				if (type == S_IFBLK)
					data->magic = INTX_BLOCK_DEVICE;
				if (type == S_IFCHR)
					data->magic = INTX_CHARACTER_DEVICE;
				break;
			case S_IFLNK:
				data_len = sizeof(INTX_FILE_TYPES) +
						target_len * sizeof(ntfschar);
				data = ntfs_malloc(data_len);
				if (!data) {
					err = errno;
					goto err_out;
				}
				data->magic = INTX_SYMBOLIC_LINK;
				memcpy(data->target, target,
						target_len * sizeof(ntfschar));
				break;
			case S_IFSOCK:
				data = NULL;
				data_len = 1;
				break;
			default: /* FIFO or regular file. */
				data = NULL;
				data_len = 0;
				break;
		}
		/* Add DATA attribute to inode. */
		if (ntfs_attr_add(ni, AT_DATA, AT_UNNAMED, 0, (u8*)data,
				data_len)) {
			err = errno;
			ntfs_log_error("Failed to add DATA attribute.\n");
			free(data);
			goto err_out;
		}
		rollback_data = 1;
		free(data);
	}
	/* Create FILE_NAME attribute. */
	fn_len = sizeof(FILE_NAME_ATTR) + name_len * sizeof(ntfschar);
	fn = ntfs_calloc(fn_len);
	if (!fn) {
		err = errno;
		goto err_out;
	}
	fn->parent_directory = MK_LE_MREF(dir_ni->mft_no,
			le16_to_cpu(dir_ni->mrec->sequence_number));
	fn->file_name_length = name_len;
	fn->file_name_type = FILE_NAME_POSIX;
	if (S_ISDIR(type))
		fn->file_attributes = FILE_ATTR_I30_INDEX_PRESENT;
	if (!S_ISREG(type) && !S_ISDIR(type))
		fn->file_attributes = FILE_ATTR_SYSTEM;
	else
		fn->file_attributes = le32_or(fn->file_attributes, le32_and(ni->flags, FILE_ATTR_COMPRESSED));
	fn->file_attributes = le32_or(fn->file_attributes, FILE_ATTR_ARCHIVE);
	fn->file_attributes = le32_or(fn->file_attributes, le32_and(ni->flags, FILE_ATTR_HIDDEN));
	fn->creation_time = ni->creation_time;
	fn->last_data_change_time = ni->last_data_change_time;
	fn->last_mft_change_time = ni->last_mft_change_time;
	fn->last_access_time = ni->last_access_time;
	if (!le16_andz(ni->mrec->flags, MFT_RECORD_IS_DIRECTORY))
		fn->data_size = fn->allocated_size = const_cpu_to_sle64(0);
	else {
		fn->data_size = cpu_to_sle64(ni->data_size);
		fn->allocated_size = cpu_to_sle64(ni->allocated_size);
	}
	memcpy(fn->file_name, name, name_len * sizeof(ntfschar));
	/* Add FILE_NAME attribute to inode. */
	if (ntfs_attr_add(ni, AT_FILE_NAME, AT_UNNAMED, 0, (u8*)fn, fn_len)) {
		err = errno;
		ntfs_log_error("Failed to add FILE_NAME attribute.\n");
		goto err_out;
	}
	/* Add FILE_NAME attribute to index. */
	if (ntfs_index_add_filename(dir_ni, fn, MK_MREF(ni->mft_no,
			le16_to_cpu(ni->mrec->sequence_number)))) {
		err = errno;
		ntfs_log_perror("Failed to add entry to the index");
		goto err_out;
	}
	/* Set hard links count and directory flag. */
	ni->mrec->link_count = const_cpu_to_le16(1);
	if (S_ISDIR(type))
		ni->mrec->flags = le16_or(ni->mrec->flags, MFT_RECORD_IS_DIRECTORY);
	ntfs_inode_mark_dirty(ni);
	/* Done! */
	free(fn);
	free(si);
	ntfs_log_trace("Done.\n");
	return ni;
err_out:
	ntfs_log_trace("Failed.\n");

	if (rollback_sd)
		ntfs_attr_remove(ni, AT_SECURITY_DESCRIPTOR, AT_UNNAMED, 0);
	
	if (rollback_data)
		ntfs_attr_remove(ni, AT_DATA, AT_UNNAMED, 0);
	/*
	 * Free extent MFT records (should not exist any with current
	 * ntfs_create implementation, but for any case if something will be
	 * changed in the future).
	 */
	while (ni->nr_extents)
		if (ntfs_mft_record_free(ni->vol, *(ni->extent_nis))) {
			err = errno;
			ntfs_log_error("Failed to free extent MFT record.  "
					"Leaving inconsistent metadata.\n");
		}
	if (ntfs_mft_record_free(ni->vol, ni))
		ntfs_log_error("Failed to free MFT record.  "
				"Leaving inconsistent metadata. Run chkdsk.\n");
	free(fn);
	free(si);
	errno = err;
	return NULL;
}

/**
 * Some wrappers around __ntfs_create() ...
 */

ntfs_inode *ntfs_create(ntfs_inode *dir_ni, le32 securid, const ntfschar *name,
		u8 name_len, mode_t type)
{
	if (type != S_IFREG && type != S_IFDIR && type != S_IFIFO &&
			type != S_IFSOCK) {
		ntfs_log_error("Invalid arguments.\n");
		return NULL;
	}
	return __ntfs_create(dir_ni, securid, name, name_len, type, 0, NULL, 0);
}

ntfs_inode *ntfs_create_device(ntfs_inode *dir_ni, le32 securid,
		const ntfschar *name, u8 name_len, mode_t type, dev_t dev)
{
	if (type != S_IFCHR && type != S_IFBLK) {
		ntfs_log_error("Invalid arguments.\n");
		return NULL;
	}
	return __ntfs_create(dir_ni, securid, name, name_len, type, dev, NULL, 0);
}

ntfs_inode *ntfs_create_symlink(ntfs_inode *dir_ni, le32 securid,
		const ntfschar *name, u8 name_len, const ntfschar *target,
		int target_len)
{
	if (!target || !target_len) {
		ntfs_log_error("%s: Invalid argument (%p, %d)\n", __FUNCTION__,
			       target, target_len);
		return NULL;
	}
	return __ntfs_create(dir_ni, securid, name, name_len, S_IFLNK, 0,
			target, target_len);
}

int ntfs_check_empty_dir(ntfs_inode *ni)
{
	ntfs_attr *na;
	int ret = 0;
	
	if (le16_andz(ni->mrec->flags, MFT_RECORD_IS_DIRECTORY))
		return 0;

	na = ntfs_attr_open(ni, AT_INDEX_ROOT, NTFS_INDEX_I30, 4);
	if (!na) {
		errno = EIO;
		ntfs_log_perror("Failed to open directory");
		return -1;
	}
	
	/* Non-empty directory? */
	if ((na->data_size != sizeof(INDEX_ROOT) + sizeof(INDEX_ENTRY_HEADER))){
		/* Both ENOTEMPTY and EEXIST are ok. We use the more common. */
		errno = ENOTEMPTY;
		ntfs_log_debug("Directory is not empty\n");
		ret = -1;
	}
	
	ntfs_attr_close(na);
	return ret;
}

static int ntfs_check_unlinkable_dir(ntfs_inode *ni, FILE_NAME_ATTR *fn)
{
	int link_count = le16_to_cpu(ni->mrec->link_count);
	int ret;
	
	ret = ntfs_check_empty_dir(ni);
	if (!ret || errno != ENOTEMPTY)
		return ret;
	/* 
	 * Directory is non-empty, so we can unlink only if there is more than
	 * one "real" hard link, i.e. links aren't different DOS and WIN32 names
	 */
	if ((link_count == 1) || 
	    (link_count == 2 && fn->file_name_type == FILE_NAME_DOS)) {
		errno = ENOTEMPTY;
		ntfs_log_debug("Non-empty directory without hard links\n");
		goto no_hardlink;
	}
	
	ret = 0;
no_hardlink:	
	return ret;
}

/**
 * ntfs_delete - delete file or directory from ntfs volume
 * @ni:		ntfs inode for object to delte
 * @dir_ni:	ntfs inode for directory in which delete object
 * @name:	unicode name of the object to delete
 * @name_len:	length of the name in unicode characters
 *
 * @ni is always closed after the call to this function (even if it failed),
 * user does not need to call ntfs_inode_close himself.
 *
 * Return 0 on success or -1 on error with errno set to the error code.
 */
int ntfs_delete(ntfs_volume *vol, const char *pathname,
		ntfs_inode *ni, ntfs_inode *dir_ni, const ntfschar *name,
		u8 name_len)
{
	ntfs_attr_search_ctx *actx = NULL;
	FILE_NAME_ATTR *fn = NULL;
	BOOL looking_for_dos_name = FALSE, looking_for_win32_name = FALSE;
	BOOL case_sensitive_match = TRUE;
	int err = 0;
#if CACHE_NIDATA_SIZE
	int i;
#endif
#if CACHE_INODE_SIZE
	struct CACHED_INODE item;
	const char *p;
	u64 inum = (u64)-1;
	int count;
#endif
#if CACHE_LOOKUP_SIZE
	struct CACHED_LOOKUP lkitem;
#endif

	ntfs_log_trace("Entering.\n");
	
	if (!ni || !dir_ni || !name || !name_len) {
		ntfs_log_error("Invalid arguments.\n");
		errno = EINVAL;
		goto err_out;
	}
	if (ni->nr_extents == -1)
		ni = ni->base_ni;
	if (dir_ni->nr_extents == -1)
		dir_ni = dir_ni->base_ni;
	/*
	 * Search for FILE_NAME attribute with such name. If it's in POSIX or
	 * WIN32_AND_DOS namespace, then simply remove it from index and inode.
	 * If filename in DOS or in WIN32 namespace, then remove DOS name first,
	 * only then remove WIN32 name.
	 */
	actx = ntfs_attr_get_search_ctx(ni, NULL);
	if (!actx)
		goto err_out;
search:
	while (!ntfs_attr_lookup(AT_FILE_NAME, AT_UNNAMED, 0, CASE_SENSITIVE,
			0, NULL, 0, actx)) {
		char *s;
		IGNORE_CASE_BOOL case_sensitive = IGNORE_CASE;

		errno = 0;
		fn = (FILE_NAME_ATTR*)((u8*)actx->attr +
				le16_to_cpu(actx->attr->value_offset));
		s = ntfs_attr_name_get(fn->file_name, fn->file_name_length);
		ntfs_log_trace("name: '%s'  type: %d  dos: %d  win32: %d  "
			       "case: %d\n", s, fn->file_name_type,
			       looking_for_dos_name, looking_for_win32_name,
			       case_sensitive_match);
		ntfs_attr_name_free(&s);
		if (looking_for_dos_name) {
			if (fn->file_name_type == FILE_NAME_DOS)
				break;
			else
				continue;
		}
		if (looking_for_win32_name) {
			if  (fn->file_name_type == FILE_NAME_WIN32)
				break;
			else
				continue;
		}
		
		/* Ignore hard links from other directories */
		if (dir_ni->mft_no != MREF_LE(fn->parent_directory)) {
			ntfs_log_debug("MFT record numbers don't match "
				       "(%llu != %llu)\n", 
				       (long long unsigned)dir_ni->mft_no, 
				       (long long unsigned)MREF_LE(fn->parent_directory));
			continue;
		}
		if (case_sensitive_match
		    || ((fn->file_name_type == FILE_NAME_POSIX)
			&& NVolCaseSensitive(ni->vol)))
			case_sensitive = CASE_SENSITIVE;
		
		if (ntfs_names_are_equal(fn->file_name, fn->file_name_length,
					 name, name_len, case_sensitive, 
					 ni->vol->upcase, ni->vol->upcase_len)){
			
			if (fn->file_name_type == FILE_NAME_WIN32) {
				looking_for_dos_name = TRUE;
				ntfs_attr_reinit_search_ctx(actx);
				continue;
			}
			if (fn->file_name_type == FILE_NAME_DOS)
				looking_for_dos_name = TRUE;
			break;
		}
	}
	if (errno) {
		/*
		 * If case sensitive search failed, then try once again
		 * ignoring case.
		 */
		if (errno == ENOENT && case_sensitive_match) {
			case_sensitive_match = FALSE;
			ntfs_attr_reinit_search_ctx(actx);
			goto search;
		}
		goto err_out;
	}
	
	if (ntfs_check_unlinkable_dir(ni, fn) < 0)
		goto err_out;
		
	if (ntfs_index_remove(dir_ni, ni, fn, le32_to_cpu(actx->attr->value_length)))
		goto err_out;
	
	/*
	 * Keep the last name in place, this is useful for undeletion
	 * (Windows also does so), however delete the name if it were
	 * in an extent, to avoid leaving an attribute list.
	 */
	if (le16_eq(ni->mrec->link_count, const_cpu_to_le16(1)) && !actx->base_ntfs_ino) {
			/* make sure to not loop to another search */
		looking_for_dos_name = FALSE;
	} else {
		if (ntfs_attr_record_rm(actx))
			goto err_out;
	}
	
	ni->mrec->link_count = cpu_to_le16(le16_to_cpu(
			ni->mrec->link_count) - 1);
	
	ntfs_inode_mark_dirty(ni);
	if (looking_for_dos_name) {
		looking_for_dos_name = FALSE;
		looking_for_win32_name = TRUE;
		ntfs_attr_reinit_search_ctx(actx);
		goto search;
	}
	/* TODO: Update object id, quota and securiry indexes if required. */
	/*
	 * If hard link count is not equal to zero then we are done. In other
	 * case there are no reference to this inode left, so we should free all
	 * non-resident attributes and mark all MFT record as not in use.
	 */
#if CACHE_LOOKUP_SIZE
			/* invalidate entry in lookup cache */
	lkitem.name = (const char*)NULL;
	lkitem.namesize = 0;
	lkitem.inum = ni->mft_no;
	lkitem.parent = dir_ni->mft_no;
	ntfs_invalidate_cache(vol->lookup_cache, GENERIC(&lkitem),
			lookup_cache_inv_compare, CACHE_NOHASH);
#endif
#if CACHE_INODE_SIZE
	inum = ni->mft_no;
	if (pathname) {
			/* invalide cache entry, even if there was an error */
		/* Remove leading /'s. */
		p = pathname;
		while (*p == PATH_SEP)
			p++;
		if (p[0] && (p[strlen(p)-1] == PATH_SEP))
			ntfs_log_error("Unnormalized path %s\n",pathname);
		item.pathname = p;
		item.varsize = strlen(p);
	} else {
		item.pathname = (const char*)NULL;
		item.varsize = 0;
	}
	item.inum = inum;
	count = ntfs_invalidate_cache(vol->xinode_cache, GENERIC(&item),
				inode_cache_inv_compare, CACHE_NOHASH);
	if (pathname && !count)
		ntfs_log_error("Could not delete inode cache entry for %s\n",
			pathname);
#endif
	if (!le16_cmpz(ni->mrec->link_count)) {
		ntfs_inode_update_times(ni, NTFS_UPDATE_CTIME);
		goto ok;
	}
	if (ntfs_delete_reparse_index(ni)) {
		/*
		 * Failed to remove the reparse index : proceed anyway
		 * This is not a critical error, the entry is useless
		 * because of sequence_number, and stopping file deletion
		 * would be much worse as the file is not referenced now.
		 */
		err = errno;
	}
	if (ntfs_delete_object_id_index(ni)) {
		/*
		 * Failed to remove the object id index : proceed anyway
		 * This is not a critical error.
		 */
		err = errno;
	}
	ntfs_attr_reinit_search_ctx(actx);
	while (!ntfs_attrs_walk(actx)) {
		if (actx->attr->non_resident) {
			runlist *rl;

			rl = ntfs_mapping_pairs_decompress(ni->vol, actx->attr,
					NULL);
			if (!rl) {
				err = errno;
				ntfs_log_error("Failed to decompress runlist.  "
						"Leaving inconsistent metadata.\n");
				continue;
			}
			if (ntfs_cluster_free_from_rl(ni->vol, rl)) {
				err = errno;
				ntfs_log_error("Failed to free clusters.  "
						"Leaving inconsistent metadata.\n");
				continue;
			}
			free(rl);
		}
	}
	if (errno != ENOENT) {
		err = errno;
		ntfs_log_error("Attribute enumeration failed.  "
				"Probably leaving inconsistent metadata.\n");
	}
	/* All extents should be attached after attribute walk. */
#if CACHE_NIDATA_SIZE
		/*
		 * Disconnect extents before deleting them, so they are
		 * not wrongly moved to cache through the chainings
		 */
	for (i=ni->nr_extents-1; i>=0; i--) {
		ni->extent_nis[i]->base_ni = (ntfs_inode*)NULL;
		ni->extent_nis[i]->nr_extents = 0;
		if (ntfs_mft_record_free(ni->vol, ni->extent_nis[i])) {
			err = errno;
			ntfs_log_error("Failed to free extent MFT record.  "
					"Leaving inconsistent metadata.\n");
		}
	}
	free(ni->extent_nis);
	ni->nr_extents = 0;
	ni->extent_nis = (ntfs_inode**)NULL;
#else
	while (ni->nr_extents)
		if (ntfs_mft_record_free(ni->vol, *(ni->extent_nis))) {
			err = errno;
			ntfs_log_error("Failed to free extent MFT record.  "
					"Leaving inconsistent metadata.\n");
		}
#endif
	debug_double_inode(ni->mft_no,0);
	if (ntfs_mft_record_free(ni->vol, ni)) {
		err = errno;
		ntfs_log_error("Failed to free base MFT record.  "
				"Leaving inconsistent metadata.\n");
	}
	ni = NULL;
ok:	
	ntfs_inode_update_times(dir_ni, NTFS_UPDATE_MCTIME);
out:
	if (actx)
		ntfs_attr_put_search_ctx(actx);
	if (ntfs_inode_close(dir_ni) && !err)
		err = errno;
	if (ntfs_inode_close(ni) && !err)
		err = errno;
	if (err) {
		errno = err;
		ntfs_log_debug("Could not delete file: %s\n", strerror(errno));
		return -1;
	}
	ntfs_log_trace("Done.\n");
	return 0;
err_out:
	err = errno;
	goto out;
}

/**
 * ntfs_link - create hard link for file or directory
 * @ni:		ntfs inode for object to create hard link
 * @dir_ni:	ntfs inode for directory in which new link should be placed
 * @name:	unicode name of the new link
 * @name_len:	length of the name in unicode characters
 *
 * NOTE: At present we allow creating hardlinks to directories, we use them
 * in a temporary state during rename. But it's defenitely bad idea to have
 * hard links to directories as a result of operation.
 * FIXME: Create internal  __ntfs_link that allows hard links to a directories
 * and external ntfs_link that do not. Write ntfs_rename that uses __ntfs_link.
 *
 * Return 0 on success or -1 on error with errno set to the error code.
 */
static int ntfs_link_i(ntfs_inode *ni, ntfs_inode *dir_ni, const ntfschar *name,
			 u8 name_len, FILE_NAME_TYPE_FLAGS nametype)
{
	FILE_NAME_ATTR *fn = NULL;
	int fn_len, err;

	ntfs_log_trace("Entering.\n");
	
	if (!ni || !dir_ni || !name || !name_len || 
			ni->mft_no == dir_ni->mft_no) {
		err = EINVAL;
		ntfs_log_perror("ntfs_link wrong arguments");
		goto err_out;
	}
	
<<<<<<< HEAD
	if (!le32_andz(ni->flags, FILE_ATTR_REPARSE_POINT)
	   && !ntfs_possible_symlink(ni)) {
		err = EOPNOTSUPP;
		goto err_out;
	}
=======
>>>>>>> a2efc3ec
	if (NVolHideDotFiles(dir_ni->vol)) {
		/* Set hidden flag according to the latest name */
		if ((name_len > 1)
		    && (le16_eq(name[0], const_cpu_to_le16('.')))
		    && (!le16_eq(name[1], const_cpu_to_le16('.'))))
			ni->flags = le32_or(ni->flags, FILE_ATTR_HIDDEN);
		else
			ni->flags = le32_and(ni->flags, le32_not(FILE_ATTR_HIDDEN));
	}
	
	/* Create FILE_NAME attribute. */
	fn_len = sizeof(FILE_NAME_ATTR) + name_len * sizeof(ntfschar);
	fn = ntfs_calloc(fn_len);
	if (!fn) {
		err = errno;
		goto err_out;
	}
	fn->parent_directory = MK_LE_MREF(dir_ni->mft_no,
			le16_to_cpu(dir_ni->mrec->sequence_number));
	fn->file_name_length = name_len;
	fn->file_name_type = nametype;
	fn->file_attributes = ni->flags;
	if (!le16_andz(ni->mrec->flags, MFT_RECORD_IS_DIRECTORY)) {
		fn->file_attributes = le32_or(fn->file_attributes, FILE_ATTR_I30_INDEX_PRESENT);
		fn->data_size = fn->allocated_size = const_cpu_to_sle64(0);
	} else {
		fn->allocated_size = cpu_to_sle64(ni->allocated_size);
		fn->data_size = cpu_to_sle64(ni->data_size);
	}
	fn->creation_time = ni->creation_time;
	fn->last_data_change_time = ni->last_data_change_time;
	fn->last_mft_change_time = ni->last_mft_change_time;
	fn->last_access_time = ni->last_access_time;
	memcpy(fn->file_name, name, name_len * sizeof(ntfschar));
	/* Add FILE_NAME attribute to index. */
	if (ntfs_index_add_filename(dir_ni, fn, MK_MREF(ni->mft_no,
			le16_to_cpu(ni->mrec->sequence_number)))) {
		err = errno;
		ntfs_log_perror("Failed to add filename to the index");
		goto err_out;
	}
	/* Add FILE_NAME attribute to inode. */
	if (ntfs_attr_add(ni, AT_FILE_NAME, AT_UNNAMED, 0, (u8*)fn, fn_len)) {
		ntfs_log_error("Failed to add FILE_NAME attribute.\n");
		err = errno;
		/* Try to remove just added attribute from index. */
		if (ntfs_index_remove(dir_ni, ni, fn, fn_len))
			goto rollback_failed;
		goto err_out;
	}
	/* Increment hard links count. */
	ni->mrec->link_count = cpu_to_le16(le16_to_cpu(
			ni->mrec->link_count) + 1);
	/* Done! */
	ntfs_inode_mark_dirty(ni);
	free(fn);
	ntfs_log_trace("Done.\n");
	return 0;
rollback_failed:
	ntfs_log_error("Rollback failed. Leaving inconsistent metadata.\n");
err_out:
	free(fn);
	errno = err;
	return -1;
}

int ntfs_link(ntfs_inode *ni, ntfs_inode *dir_ni, const ntfschar *name,
		u8 name_len)
{
	return (ntfs_link_i(ni, dir_ni, name, name_len, FILE_NAME_POSIX));
}

/*
 *		Get a parent directory from an inode entry
 *
 *	This is only used in situations where the path used to access
 *	the current file is not known for sure. The result may be different
 *	from the path when the file is linked in several parent directories.
 *
 *	Currently this is only used for translating ".." in the target
 *	of a Vista relative symbolic link
 */

ntfs_inode *ntfs_dir_parent_inode(ntfs_inode *ni)
{
	ntfs_inode *dir_ni = (ntfs_inode*)NULL;
	u64 inum;
	FILE_NAME_ATTR *fn;
	ntfs_attr_search_ctx *ctx;

	if (ni->mft_no != FILE_root) {
			/* find the name in the attributes */
		ctx = ntfs_attr_get_search_ctx(ni, NULL);
		if (!ctx)
			return ((ntfs_inode*)NULL);

		if (!ntfs_attr_lookup(AT_FILE_NAME, AT_UNNAMED, 0,
				CASE_SENSITIVE,	0, NULL, 0, ctx)) {
			/* We know this will always be resident. */
			fn = (FILE_NAME_ATTR*)((u8*)ctx->attr +
					le16_to_cpu(ctx->attr->value_offset));
			inum = le64_to_cpu(fn->parent_directory);
			if (inum != (u64)-1) {
				dir_ni = ntfs_inode_open(ni->vol, MREF(inum));
			}
		}
		ntfs_attr_put_search_ctx(ctx);
	}
	return (dir_ni);
}

#ifdef HAVE_SETXATTR

#define MAX_DOS_NAME_LENGTH	 12

/*
 *		Get a DOS name for a file in designated directory
 *
 *	Not allowed if there are several non-dos names (EMLINK)
 *
 *	Returns size if found
 *		0 if not found
 *		-1 if there was an error (described by errno)
 */

static int get_dos_name(ntfs_inode *ni, u64 dnum, ntfschar *dosname)
{
	size_t outsize = 0;
	int namecount = 0;
	FILE_NAME_ATTR *fn;
	ntfs_attr_search_ctx *ctx;

		/* find the name in the attributes */
	ctx = ntfs_attr_get_search_ctx(ni, NULL);
	if (!ctx)
		return -1;

	while (!ntfs_attr_lookup(AT_FILE_NAME, AT_UNNAMED, 0, CASE_SENSITIVE,
			0, NULL, 0, ctx)) {
		/* We know this will always be resident. */
		fn = (FILE_NAME_ATTR*)((u8*)ctx->attr +
				le16_to_cpu(ctx->attr->value_offset));

		if (fn->file_name_type != FILE_NAME_DOS)
			namecount++;
		if ((fn->file_name_type & FILE_NAME_DOS)
		    && (MREF_LE(fn->parent_directory) == dnum)) {
				/*
				 * Found a DOS or WIN32+DOS name for the entry
				 * copy name, after truncation for safety
				 */
			outsize = fn->file_name_length;
/* TODO : reject if name is too long ? */
			if (outsize > MAX_DOS_NAME_LENGTH)
				outsize = MAX_DOS_NAME_LENGTH;
			memcpy(dosname,fn->file_name,outsize*sizeof(ntfschar));
		}
	}
	ntfs_attr_put_search_ctx(ctx);
	if ((outsize > 0) && (namecount > 1)) {
		outsize = -1;
		errno = EMLINK; /* this error implies there is a dos name */
	}
	return (outsize);
}


/*
 *		Get a long name for a file in designated directory
 *
 *	Not allowed if there are several non-dos names (EMLINK)
 *
 *	Returns size if found
 *		0 if not found
 *		-1 if there was an error (described by errno)
 */

static int get_long_name(ntfs_inode *ni, u64 dnum, ntfschar *longname)
{
	size_t outsize = 0;
	int namecount = 0;
	FILE_NAME_ATTR *fn;
	ntfs_attr_search_ctx *ctx;

		/* find the name in the attributes */
	ctx = ntfs_attr_get_search_ctx(ni, NULL);
	if (!ctx)
		return -1;

		/* first search for WIN32 or DOS+WIN32 names */
	while (!ntfs_attr_lookup(AT_FILE_NAME, AT_UNNAMED, 0, CASE_SENSITIVE,
			0, NULL, 0, ctx)) {
		/* We know this will always be resident. */
		fn = (FILE_NAME_ATTR*)((u8*)ctx->attr +
				le16_to_cpu(ctx->attr->value_offset));

		if (fn->file_name_type != FILE_NAME_DOS)
			namecount++;
		if ((fn->file_name_type & FILE_NAME_WIN32)
		    && (MREF_LE(fn->parent_directory) == dnum)) {
				/*
				 * Found a WIN32 or WIN32+DOS name for the entry
				 * copy name
				 */
			outsize = fn->file_name_length;
			memcpy(longname,fn->file_name,outsize*sizeof(ntfschar));
		}
	}
	if (namecount > 1) {
		ntfs_attr_put_search_ctx(ctx);
		errno = EMLINK;
		return -1;
	}
		/* if not found search for POSIX names */
	if (!outsize) {
		ntfs_attr_reinit_search_ctx(ctx);
	while (!ntfs_attr_lookup(AT_FILE_NAME, AT_UNNAMED, 0, CASE_SENSITIVE,
			0, NULL, 0, ctx)) {
		/* We know this will always be resident. */
		fn = (FILE_NAME_ATTR*)((u8*)ctx->attr +
				le16_to_cpu(ctx->attr->value_offset));

		if ((fn->file_name_type == FILE_NAME_POSIX)
		    && (MREF_LE(fn->parent_directory) == dnum)) {
				/*
				 * Found a POSIX name for the entry
				 * copy name
				 */
			outsize = fn->file_name_length;
			memcpy(longname,fn->file_name,outsize*sizeof(ntfschar));
		}
	}
	}
	ntfs_attr_put_search_ctx(ctx);
	return (outsize);
}


/*
 *		Get the ntfs DOS name into an extended attribute
 */

int ntfs_get_ntfs_dos_name(ntfs_inode *ni, ntfs_inode *dir_ni,
			char *value, size_t size)
{
	int outsize = 0;
	char *outname = (char*)NULL;
	u64 dnum;
	int doslen;
	ntfschar dosname[MAX_DOS_NAME_LENGTH];

	dnum = dir_ni->mft_no;
	doslen = get_dos_name(ni, dnum, dosname);
	if (doslen > 0) {
			/*
			 * Found a DOS name for the entry, make
			 * uppercase and encode into the buffer
			 * if there is enough space
			 */
		ntfs_name_upcase(dosname, doslen,
				ni->vol->upcase, ni->vol->upcase_len);
		if (ntfs_ucstombs(dosname, doslen, &outname, size) < 0) {
			ntfs_log_error("Cannot represent dosname in current locale.\n");
			outsize = -errno;
		} else {
			outsize = strlen(outname);
			if (value && (outsize <= (int)size))
				memcpy(value, outname, outsize);
			else
				if (size && (outsize > (int)size))
					outsize = -ERANGE;
			free(outname);
		}
	} else {
		if (doslen == 0)
			errno = ENODATA;
		outsize = -errno;
	}
	return (outsize);
}

/*
 *		Change the name space of an existing file or directory
 *
 *	Returns the old namespace if successful
 *		-1 if an error occurred (described by errno)
 */

static int set_namespace(ntfs_inode *ni, ntfs_inode *dir_ni,
			const ntfschar *name, int len,
			FILE_NAME_TYPE_FLAGS nametype)
{
	ntfs_attr_search_ctx *actx;
	ntfs_index_context *icx;
	FILE_NAME_ATTR *fnx;
	FILE_NAME_ATTR *fn = NULL;
	BOOL found;
	int lkup;
	int ret;

	ret = -1;
	actx = ntfs_attr_get_search_ctx(ni, NULL);
	if (actx) {
		found = FALSE;
		do {
			lkup = ntfs_attr_lookup(AT_FILE_NAME, AT_UNNAMED, 0,
	                        CASE_SENSITIVE, 0, NULL, 0, actx);
			if (!lkup) {
				fn = (FILE_NAME_ATTR*)((u8*)actx->attr +
				     le16_to_cpu(actx->attr->value_offset));
				found = (MREF_LE(fn->parent_directory)
						== dir_ni->mft_no)
					&& !memcmp(fn->file_name, name,
						len*sizeof(ntfschar));
			}
		} while (!lkup && !found);
		if (found) {
			icx = ntfs_index_ctx_get(dir_ni, NTFS_INDEX_I30, 4);
			if (icx) {
				lkup = ntfs_index_lookup((char*)fn, len, icx);
				if (!lkup && icx->data && icx->data_len) {
					fnx = (FILE_NAME_ATTR*)icx->data;
					ret = fn->file_name_type;
					fn->file_name_type = nametype;
					fnx->file_name_type = nametype;
					ntfs_inode_mark_dirty(ni);
					ntfs_index_entry_mark_dirty(icx);
				}
			ntfs_index_ctx_put(icx);
			}
		}
		ntfs_attr_put_search_ctx(actx);
	}
	return (ret);
}

/*
 *		Set a DOS name to a file and adjust name spaces
 *
 *	If the new names are collapsible (same uppercased chars) :
 *
 * - the existing DOS name or DOS+Win32 name is made Posix
 * - if it was a real DOS name, the existing long name is made DOS+Win32
 *        and the existing DOS name is deleted
 * - finally the existing long name is made DOS+Win32 unless already done
 *
 *	If the new names are not collapsible :
 *
 * - insert the short name as a DOS name
 * - delete the old long name or existing short name
 * - insert the new long name (as a Win32 or DOS+Win32 name)
 *
 * Deleting the old long name will not delete the file
 * provided the old name was in the Posix name space,
 * because the alternate name has been set before.
 *
 * The inodes of file and parent directory are always closed
 *
 * Returns 0 if successful
 *	   -1 if failed
 */

static int set_dos_name(ntfs_inode *ni, ntfs_inode *dir_ni,
			const ntfschar *shortname, int shortlen,
			const ntfschar *longname, int longlen,
			const ntfschar *deletename, int deletelen, BOOL existed)
{
	unsigned int linkcount;
	ntfs_volume *vol;
	BOOL collapsible;
	BOOL deleted;
	BOOL done;
	FILE_NAME_TYPE_FLAGS oldnametype;
	u64 dnum;
	u64 fnum;
	int res;

	res = -1;
	vol = ni->vol;
	dnum = dir_ni->mft_no;
	fnum = ni->mft_no;
				/* save initial link count */
	linkcount = le16_to_cpu(ni->mrec->link_count);

		/* check whether the same name may be used as DOS and WIN32 */
	collapsible = ntfs_collapsible_chars(ni->vol, shortname, shortlen,
						longname, longlen);
	if (collapsible) {
		deleted = FALSE;
		done = FALSE;
		if (existed) {
			oldnametype = set_namespace(ni, dir_ni, deletename,
					deletelen, FILE_NAME_POSIX);
			if (oldnametype == FILE_NAME_DOS) {
				if (set_namespace(ni, dir_ni, longname, longlen,
						FILE_NAME_WIN32_AND_DOS) >= 0) {
					if (!ntfs_delete(vol,
						(const char*)NULL, ni, dir_ni,  
						deletename, deletelen))
						res = 0;
					deleted = TRUE;
				} else
					done = TRUE;
			}
		}
		if (!deleted) {
			if (!done && (set_namespace(ni, dir_ni,
					longname, longlen,
					FILE_NAME_WIN32_AND_DOS) >= 0))
				res = 0;
			ntfs_inode_update_times(ni, NTFS_UPDATE_CTIME);
			ntfs_inode_update_times(dir_ni, NTFS_UPDATE_MCTIME);
			if (ntfs_inode_close_in_dir(ni,dir_ni) && !res)
				res = -1;
			if (ntfs_inode_close(dir_ni) && !res)
				res = -1;
		}
	} else {
		if (!ntfs_link_i(ni, dir_ni, shortname, shortlen, 
				FILE_NAME_DOS)
			/* make sure a new link was recorded */
		    && (le16_to_cpu(ni->mrec->link_count) > linkcount)) {
			/* delete the existing long name or short name */
// is it ok to not provide the path ?
			if (!ntfs_delete(vol, (char*)NULL, ni, dir_ni,
				 deletename, deletelen)) {
			/* delete closes the inodes, so have to open again */
				dir_ni = ntfs_inode_open(vol, dnum);
				if (dir_ni) {
					ni = ntfs_inode_open(vol, fnum);
					if (ni) {
						if (!ntfs_link_i(ni, dir_ni,
							longname, longlen,
							FILE_NAME_WIN32))
							res = 0;
						if (ntfs_inode_close_in_dir(ni,
							dir_ni)
						    && !res)
							res = -1;
					}
				if (ntfs_inode_close(dir_ni) && !res)
					res = -1;
				}
			}
		} else {
			ntfs_inode_close_in_dir(ni,dir_ni);
			ntfs_inode_close(dir_ni);
		}
	}
	return (res);
}


/*
 *		Set the ntfs DOS name into an extended attribute
 *
 *  The DOS name will be added as another file name attribute
 *  using the existing file name information from the original
 *  name or overwriting the DOS Name if one exists.
 *
 *  	The inode of the file is always closed
 */

int ntfs_set_ntfs_dos_name(ntfs_inode *ni, ntfs_inode *dir_ni,
			const char *value, size_t size,	int flags)
{
	int res = 0;
	int longlen = 0;
	int shortlen = 0;
	char newname[3*MAX_DOS_NAME_LENGTH + 1];
	ntfschar oldname[MAX_DOS_NAME_LENGTH];
	int oldlen;
	u64 dnum;
	BOOL closed = FALSE;
	ntfschar *shortname = NULL;
	ntfschar longname[NTFS_MAX_NAME_LEN];

		/* copy the string to insert a null char, and truncate */
	if (size > 3*MAX_DOS_NAME_LENGTH)
		size = 3*MAX_DOS_NAME_LENGTH;
	strncpy(newname, value, size);
		/* a long name may be truncated badly and be untranslatable */
	newname[size] = 0;
		/* convert the string to the NTFS wide chars, and truncate */
	shortlen = ntfs_mbstoucs(newname, &shortname);
	if (shortlen > MAX_DOS_NAME_LENGTH)
		shortlen = MAX_DOS_NAME_LENGTH;
			/* make sure the short name has valid chars */
	if ((shortlen < 0)
	    || ntfs_forbidden_names(ni->vol,shortname,shortlen)) {
		ntfs_inode_close_in_dir(ni,dir_ni);
		ntfs_inode_close(dir_ni);
		res = -errno;
		return res;
	}
	dnum = dir_ni->mft_no;
	longlen = get_long_name(ni, dnum, longname);
	if (longlen > 0) {
		oldlen = get_dos_name(ni, dnum, oldname);
		if ((oldlen >= 0)
		    && !ntfs_forbidden_names(ni->vol, longname, longlen)) {
			if (oldlen > 0) {
				if (flags & XATTR_CREATE) {
					res = -1;
					errno = EEXIST;
				} else
					if ((shortlen == oldlen)
					    && !memcmp(shortname,oldname,
						     oldlen*sizeof(ntfschar)))
						/* already set, done */
						res = 0;
					else {
						res = set_dos_name(ni, dir_ni,
							shortname, shortlen,
							longname, longlen,
							oldname, oldlen, TRUE);
						closed = TRUE;
					}
			} else {
				if (flags & XATTR_REPLACE) {
					res = -1;
					errno = ENODATA;
				} else {
					res = set_dos_name(ni, dir_ni,
						shortname, shortlen,
						longname, longlen,
						longname, longlen, FALSE);
					closed = TRUE;
				}
			}
		} else
			res = -1;
	} else {
		res = -1;
		if (!longlen)
			errno = ENOENT;
	}
	free(shortname);
	if (!closed) {
		ntfs_inode_close_in_dir(ni,dir_ni);
		ntfs_inode_close(dir_ni);
	}
	return (res ? -1 : 0);
}

/*
 *		Delete the ntfs DOS name
 */

int ntfs_remove_ntfs_dos_name(ntfs_inode *ni, ntfs_inode *dir_ni)
{
	int res;
	int oldnametype;
	int longlen = 0;
	int shortlen;
	u64 dnum;
	ntfs_volume *vol;
	BOOL deleted = FALSE;
	ntfschar shortname[MAX_DOS_NAME_LENGTH];
	ntfschar longname[NTFS_MAX_NAME_LEN];

	res = -1;
	vol = ni->vol;
	dnum = dir_ni->mft_no;
	longlen = get_long_name(ni, dnum, longname);
	if (longlen > 0) {
		shortlen = get_dos_name(ni, dnum, shortname);
		if (shortlen >= 0) {
				/* migrate the long name as Posix */
			oldnametype = set_namespace(ni,dir_ni,longname,longlen,
					FILE_NAME_POSIX);
			switch (oldnametype) {
			case FILE_NAME_WIN32_AND_DOS :
				/* name was Win32+DOS : done */
				res = 0;
				break;
			case FILE_NAME_DOS :
				/* name was DOS, make it back to DOS */
				set_namespace(ni,dir_ni,longname,longlen,
						FILE_NAME_DOS);
				errno = ENOENT;
				break;
			case FILE_NAME_WIN32 :
				/* name was Win32, make it Posix and delete */
				if (set_namespace(ni,dir_ni,shortname,shortlen,
						FILE_NAME_POSIX) >= 0) {
					if (!ntfs_delete(vol,
							(const char*)NULL, ni,
							dir_ni, shortname,
							shortlen))
						res = 0;
					deleted = TRUE;
				} else {
					/*
					 * DOS name has been found, but cannot
					 * migrate to Posix : something bad 
					 * has happened
					 */
					errno = EIO;
					ntfs_log_error("Could not change"
						" DOS name of inode %lld to Posix\n",
						(long long)ni->mft_no);
				}
				break;
			default :
				/* name was Posix or not found : error */
				errno = ENOENT;
				break;
			}
		}
	} else {
		if (!longlen)
			errno = ENOENT;
		res = -1;
	}
	if (!deleted) {
		ntfs_inode_close_in_dir(ni,dir_ni);
		ntfs_inode_close(dir_ni);
	}
	return (res);
}

#endif<|MERGE_RESOLUTION|>--- conflicted
+++ resolved
@@ -2157,14 +2157,6 @@
 		goto err_out;
 	}
 	
-<<<<<<< HEAD
-	if (!le32_andz(ni->flags, FILE_ATTR_REPARSE_POINT)
-	   && !ntfs_possible_symlink(ni)) {
-		err = EOPNOTSUPP;
-		goto err_out;
-	}
-=======
->>>>>>> a2efc3ec
 	if (NVolHideDotFiles(dir_ni->vol)) {
 		/* Set hidden flag according to the latest name */
 		if ((name_len > 1)
